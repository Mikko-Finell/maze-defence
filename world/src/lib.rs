#![deny(
    unsafe_code,
    missing_docs,
    dead_code,
    unused_results,
    non_snake_case,
    unreachable_pub
)]

//! Authoritative world state management for Maze Defence.

use std::{
    collections::{BTreeSet, HashMap},
    time::Duration,
};

#[cfg(any(test, feature = "tower_scaffolding"))]
mod towers;

#[cfg(any(test, feature = "tower_scaffolding"))]
use towers::{footprint_for, TowerRegistry, TowerState};

use maze_defence_core::{
    BugColor, BugId, CellCoord, Command, Direction, Event, Health, PlayMode, Target, TargetCell,
    TileCoord, TileGrid, Wall, WELCOME_BANNER,
};

#[cfg(any(test, feature = "tower_scaffolding"))]
use maze_defence_core::{CellRect, PlacementError, RemovalError, TowerId, TowerKind};

const DEFAULT_GRID_COLUMNS: TileCoord = TileCoord::new(10);
const DEFAULT_GRID_ROWS: TileCoord = TileCoord::new(10);
const DEFAULT_TILE_LENGTH: f32 = 100.0;
const DEFAULT_CELLS_PER_TILE: u32 = 1;

const DEFAULT_STEP_QUANTUM: Duration = Duration::from_millis(250);
const MIN_STEP_QUANTUM: Duration = Duration::from_micros(1);
const SIDE_BORDER_CELL_LAYERS: u32 = 1;
const TOP_BORDER_CELL_LAYERS: u32 = 1;
const EXIT_CELL_LAYERS: u32 = 1;

/// Represents the authoritative Maze Defence world state.
#[derive(Debug)]
pub struct World {
    banner: &'static str,
    tile_grid: TileGrid,
    cells_per_tile: u32,
    wall: Wall,
    targets: Vec<CellCoord>,
    bugs: Vec<Bug>,
    bug_positions: HashMap<BugId, usize>,
    bug_spawners: BugSpawnerRegistry,
    next_bug_id: u32,
    occupancy: OccupancyGrid,
    #[cfg(any(test, feature = "tower_scaffolding"))]
    towers: TowerRegistry,
    #[cfg(any(test, feature = "tower_scaffolding"))]
    tower_occupancy: BitGrid,
    reservations: ReservationFrame,
    tick_index: u64,
    step_quantum: Duration,
    play_mode: PlayMode,
}

impl World {
    /// Creates a new Maze Defence world ready for simulation.
    #[must_use]
    pub fn new() -> Self {
        let tile_grid = TileGrid::new(DEFAULT_GRID_COLUMNS, DEFAULT_GRID_ROWS, DEFAULT_TILE_LENGTH);
        let cells_per_tile = DEFAULT_CELLS_PER_TILE;
        let wall = build_wall(tile_grid.columns(), tile_grid.rows(), cells_per_tile);
        let targets = target_cells_from_wall(&wall);
        let total_columns = total_cell_columns(tile_grid.columns(), cells_per_tile);
        let total_rows = total_cell_rows(tile_grid.rows(), cells_per_tile);
        let occupancy = OccupancyGrid::new(total_columns, total_rows);
        #[cfg(any(test, feature = "tower_scaffolding"))]
        let tower_occupancy = BitGrid::new(total_columns, total_rows);
        let mut world = Self {
            banner: WELCOME_BANNER,
            bugs: Vec::new(),
            bug_positions: HashMap::new(),
            bug_spawners: BugSpawnerRegistry::new(),
            next_bug_id: 0,
            occupancy,
            #[cfg(any(test, feature = "tower_scaffolding"))]
            towers: TowerRegistry::new(),
            #[cfg(any(test, feature = "tower_scaffolding"))]
            tower_occupancy,
            reservations: ReservationFrame::new(),
            wall,
            targets,
            tile_grid,
            cells_per_tile,
            tick_index: 0,
            step_quantum: DEFAULT_STEP_QUANTUM,
            play_mode: PlayMode::Attack,
        };
        world.rebuild_bug_spawners();
        world.clear_bugs();
        world
    }

    fn clear_bugs(&mut self) {
        self.bugs.clear();
        self.bug_positions.clear();
        self.occupancy.clear();
        self.reservations.clear();
        self.next_bug_id = 0;
    }

    fn iter_bugs_mut(&mut self) -> impl Iterator<Item = &mut Bug> {
        self.bugs.iter_mut()
    }

    fn bug_index(&self, bug_id: BugId) -> Option<usize> {
        self.bug_positions.get(&bug_id).copied()
    }

    fn remove_bug_at_index(&mut self, index: usize) {
        let removed = self.bugs.swap_remove(index);
        let _ = self.bug_positions.remove(&removed.id);
        if index < self.bugs.len() {
            let moved_bug = &self.bugs[index];
            let replaced = self.bug_positions.insert(moved_bug.id, index);
            debug_assert_eq!(replaced, Some(self.bugs.len()));
        }
    }

    fn spawn_from_spawner(
        &mut self,
        cell: CellCoord,
        color: BugColor,
        health: Health,
        out_events: &mut Vec<Event>,
    ) {
        if !self.bug_spawners.contains(cell) {
            return;
        }

        if self.occupancy.index(cell).is_none() || !self.occupancy.can_enter(cell) {
            return;
        }

        let bug_id = self.next_bug_identifier();
        let bug = Bug::new(bug_id, cell, color);
        self.occupancy.occupy(bug_id, cell);
        let index = self.bugs.len();
        self.bugs.push(bug);
        let replaced = self.bug_positions.insert(bug_id, index);
        debug_assert!(replaced.is_none());
        out_events.push(Event::BugSpawned {
            bug_id,
            cell,
            color,
            health,
        });
    }

    fn next_bug_identifier(&mut self) -> BugId {
        let bug_id = BugId::new(self.next_bug_id);
        self.next_bug_id = self.next_bug_id.saturating_add(1);
        bug_id
    }

    fn resolve_pending_steps(&mut self, out_events: &mut Vec<Event>) {
        let requests = self.reservations.drain_sorted();
        if requests.is_empty() {
            return;
        }

        let (columns, rows) = self.occupancy.dimensions();
        for request in requests {
            let Some(index) = self.bug_index(request.bug_id) else {
                continue;
            };

            let (before, after) = self.bugs.split_at_mut(index);
            let bug = &mut after[0];
            let from = bug.cell;

            if bug.accumulator < self.step_quantum {
                continue;
            }

            let Some(next_cell) = advance_cell(from, request.direction, columns, rows) else {
                continue;
            };

            if !self.occupancy.can_enter(next_cell) {
                continue;
            }

            self.occupancy.vacate(from);
            self.occupancy.occupy(bug.id, next_cell);
            bug.advance(next_cell);
            bug.accumulator = bug.accumulator.saturating_sub(self.step_quantum);
            out_events.push(Event::BugAdvanced {
                bug_id: bug.id,
                from,
                to: next_cell,
            });

            let _ = before;
        }
    }

    fn process_exit_cells(&mut self, out_events: &mut Vec<Event>) {
        if self.targets.is_empty() {
            return;
        }

        let mut exited = Vec::new();
        for bug in &self.bugs {
            if self.targets.contains(&bug.cell) {
                exited.push((bug.id, bug.cell));
            }
        }

        for (bug_id, cell) in exited {
            self.occupancy.vacate(cell);
            if let Some(position) = self.bug_index(bug_id) {
                self.remove_bug_at_index(position);
            }
            out_events.push(Event::BugExited { bug_id, cell });
        }
    }
}

impl Default for World {
    fn default() -> Self {
        Self::new()
    }
}

/// Applies the provided command to the world, mutating state deterministically.
pub fn apply(world: &mut World, command: Command, out_events: &mut Vec<Event>) {
    match command {
        Command::ConfigureTileGrid {
            columns,
            rows,
            tile_length,
            cells_per_tile,
        } => {
            world.tile_grid = TileGrid::new(columns, rows, tile_length);
            let normalized_cells = cells_per_tile.max(1);
            world.cells_per_tile = normalized_cells;
            world.wall = build_wall(columns, rows, normalized_cells);
            world.targets = target_cells_from_wall(&world.wall);
            let total_columns = total_cell_columns(columns, normalized_cells);
            let total_rows = total_cell_rows(rows, normalized_cells);
            world.occupancy = OccupancyGrid::new(total_columns, total_rows);
            #[cfg(any(test, feature = "tower_scaffolding"))]
            {
                world.tower_occupancy = BitGrid::new(total_columns, total_rows);
                world.towers = TowerRegistry::new();
            }
            world.rebuild_bug_spawners();
            world.clear_bugs();
        }
        Command::Tick { dt } => {
            if world.play_mode == PlayMode::Builder {
                return;
            }
            world.tick_index = world.tick_index.saturating_add(1);
            out_events.push(Event::TimeAdvanced { dt });

            let step_quantum = world.step_quantum;
            for bug in world.iter_bugs_mut() {
                bug.accumulator = bug.accumulator.saturating_add(dt).min(step_quantum);
            }
        }
        Command::ConfigureBugStep { step_duration } => {
            let clamped = step_duration.max(MIN_STEP_QUANTUM);
            world.step_quantum = clamped;
        }
        Command::StepBug { bug_id, direction } => {
            if world.play_mode == PlayMode::Builder {
                return;
            }
            world
                .reservations
                .queue(world.tick_index, StepRequest { bug_id, direction });
            world.resolve_pending_steps(out_events);
            world.process_exit_cells(out_events);
        }
        Command::SetPlayMode { mode } => {
            if world.play_mode == mode {
                return;
            }

            world.play_mode = mode;

            match mode {
                PlayMode::Attack => {}
                PlayMode::Builder => {
                    world.clear_bugs();
                }
            }

            out_events.push(Event::PlayModeChanged { mode });
        }
        Command::SpawnBug {
            spawner,
            color,
            health,
        } => {
            if world.play_mode == PlayMode::Builder {
                return;
            }

            world.spawn_from_spawner(spawner, color, health, out_events);
        }
        Command::FireProjectile { tower, target } => {
            let _ = (tower, target);
        }
        Command::PlaceTower { kind, origin } => {
            #[cfg(any(test, feature = "tower_scaffolding"))]
            {
                world.handle_place_tower(kind, origin, out_events);
            }

            #[cfg(not(any(test, feature = "tower_scaffolding")))]
            let _ = (kind, origin);
        }
        Command::RemoveTower { tower } => {
            #[cfg(any(test, feature = "tower_scaffolding"))]
            {
                world.handle_remove_tower(tower, out_events);
            }

            #[cfg(not(any(test, feature = "tower_scaffolding")))]
            let _ = tower;
        }
    }
}

impl World {
    fn rebuild_bug_spawners(&mut self) {
        let (columns, rows) = self.occupancy.dimensions();
        self.bug_spawners.assign_outer_rim(columns, rows);
        self.bug_spawners.remove_bottom_row(columns, rows);
    }

    #[cfg(any(test, feature = "tower_scaffolding"))]
    fn handle_place_tower(
        &mut self,
        kind: TowerKind,
        origin: CellCoord,
        out_events: &mut Vec<Event>,
    ) {
        if self.play_mode != PlayMode::Builder {
            out_events.push(Event::TowerPlacementRejected {
                kind,
                origin,
                reason: PlacementError::InvalidMode,
            });
            return;
        }

        if let Some(stride) = self.tower_alignment_stride() {
            let Some(column_alignment) = origin.column().checked_sub(SIDE_BORDER_CELL_LAYERS)
            else {
                out_events.push(Event::TowerPlacementRejected {
                    kind,
                    origin,
                    reason: PlacementError::Misaligned,
                });
                return;
            };
            let Some(row_alignment) = origin.row().checked_sub(TOP_BORDER_CELL_LAYERS) else {
                out_events.push(Event::TowerPlacementRejected {
                    kind,
                    origin,
                    reason: PlacementError::Misaligned,
                });
                return;
            };
            if column_alignment % stride != 0 || row_alignment % stride != 0 {
                out_events.push(Event::TowerPlacementRejected {
                    kind,
                    origin,
                    reason: PlacementError::Misaligned,
                });
                return;
            }
        }

        let footprint = footprint_for(kind);
        let region = CellRect::from_origin_and_size(origin, footprint);

        if !self.tower_region_within_bounds(region) {
            out_events.push(Event::TowerPlacementRejected {
                kind,
                origin,
                reason: PlacementError::OutOfBounds,
            });
            return;
        }

        if self.tower_region_occupied(region) {
            out_events.push(Event::TowerPlacementRejected {
                kind,
                origin,
                reason: PlacementError::Occupied,
            });
            return;
        }

        let id = self.towers.allocate();
        self.mark_tower_region(region, true);
        self.towers.insert(TowerState { id, kind, region });
        debug_assert!(self.towers.get(id).is_some());
        out_events.push(Event::TowerPlaced {
            tower: id,
            kind,
            region,
        });
    }

    #[cfg(any(test, feature = "tower_scaffolding"))]
    fn handle_remove_tower(&mut self, tower: TowerId, out_events: &mut Vec<Event>) {
        if self.play_mode != PlayMode::Builder {
            out_events.push(Event::TowerRemovalRejected {
                tower,
                reason: RemovalError::InvalidMode,
            });
            return;
        }

        let Some(state) = self.towers.remove(tower) else {
            out_events.push(Event::TowerRemovalRejected {
                tower,
                reason: RemovalError::MissingTower,
            });
            return;
        };

        self.mark_tower_region(state.region, false);
        out_events.push(Event::TowerRemoved {
            tower: state.id,
            region: state.region,
        });
    }

    #[cfg(any(test, feature = "tower_scaffolding"))]
    fn tower_alignment_stride(&self) -> Option<u32> {
        let stride = self.cells_per_tile / 2;
        if stride <= 1 {
            None
        } else {
            Some(stride)
        }
    }

    #[cfg(any(test, feature = "tower_scaffolding"))]
    fn tower_region_within_bounds(&self, region: CellRect) -> bool {
        let (columns, rows) = self.tower_occupancy.dimensions();
        let size = region.size();
        if size.width() == 0 || size.height() == 0 {
            return false;
        }

        let origin = region.origin();
        if origin.column() >= columns || origin.row() >= rows {
            return false;
        }

        let Some(end_column) = origin.column().checked_add(size.width()) else {
            return false;
        };
        let Some(end_row) = origin.row().checked_add(size.height()) else {
            return false;
        };

        end_column <= columns && end_row <= rows
    }

    #[cfg(any(test, feature = "tower_scaffolding"))]
    fn tower_region_occupied(&self, region: CellRect) -> bool {
        let origin = region.origin();
        let size = region.size();

        for column_offset in 0..size.width() {
            for row_offset in 0..size.height() {
                let column = origin
                    .column()
                    .checked_add(column_offset)
                    .expect("column bounded by region");
                let row = origin
                    .row()
                    .checked_add(row_offset)
                    .expect("row bounded by region");
                let cell = CellCoord::new(column, row);
                if self.tower_occupancy.contains(cell) {
                    return true;
                }
                if !self.occupancy.can_enter(cell) {
                    return true;
                }
            }
        }

        false
    }

    #[cfg(any(test, feature = "tower_scaffolding"))]
    fn mark_tower_region(&mut self, region: CellRect, occupied: bool) {
        let origin = region.origin();
        let size = region.size();

        for column_offset in 0..size.width() {
            for row_offset in 0..size.height() {
                let column = origin
                    .column()
                    .checked_add(column_offset)
                    .expect("column bounded by region");
                let row = origin
                    .row()
                    .checked_add(row_offset)
                    .expect("row bounded by region");
                let cell = CellCoord::new(column, row);
                if occupied {
                    self.tower_occupancy.set(cell);
                } else {
                    self.tower_occupancy.clear(cell);
                }
            }
        }
    }
}

/// Query functions that provide read-only access to the world state.
pub mod query {
    use super::World;
    use maze_defence_core::{
        BugSnapshot, BugView, CellCoord, Goal, OccupancyView, PlayMode, Target, TileGrid, Wall,
    };

    #[cfg(any(test, feature = "tower_scaffolding"))]
    use maze_defence_core::{CellRect, TowerId, TowerSnapshot, TowerView};

    /// Reports the active play mode for the world.
    #[must_use]
    pub fn play_mode(world: &World) -> PlayMode {
        world.play_mode
    }

    /// Retrieves the welcome banner that adapters may display to players.
    #[must_use]
    pub fn welcome_banner(world: &World) -> &'static str {
        world.banner
    }

    /// Provides read-only access to the world's tile grid definition.
    #[must_use]
    pub fn tile_grid(world: &World) -> &TileGrid {
        &world.tile_grid
    }

    /// Reports the number of navigation cells contained within a single tile.
    ///
    /// Always ≥ 1; the world normalizes zero-valued configuration inputs at
    /// set-up, and this query enforces the invariant at the read boundary as
    /// well.
    #[must_use]
    pub fn cells_per_tile(world: &World) -> u32 {
        world.cells_per_tile.max(1)
    }

    /// Provides read-only access to the wall guarding the maze perimeter.
    #[must_use]
    pub fn wall(world: &World) -> &Wall {
        &world.wall
    }

    /// Provides read-only access to the target carved into the perimeter wall.
    #[must_use]
    pub fn target(world: &World) -> &Target {
        world.wall.target()
    }

    /// Selects the goal cell nearest to the provided origin.
    #[must_use]
    pub fn select_goal(origin: CellCoord, candidates: &[CellCoord]) -> Option<Goal> {
        candidates
            .iter()
            .copied()
            .min_by(|left, right| {
                let left_distance = origin.manhattan_distance(*left);
                let right_distance = origin.manhattan_distance(*right);
                left_distance
                    .cmp(&right_distance)
                    .then_with(|| left.column().cmp(&right.column()))
                    .then_with(|| left.row().cmp(&right.row()))
            })
            .map(Goal::at)
    }

    /// Computes the canonical goal for an entity starting from the provided cell.
    #[must_use]
    pub fn goal_for(world: &World, origin: CellCoord) -> Option<Goal> {
        select_goal(origin, &world.targets)
    }

    /// Captures a read-only view of the bugs inhabiting the maze.
    #[must_use]
    pub fn bug_view(world: &World) -> BugView {
        let snapshots: Vec<BugSnapshot> = world
            .bugs
            .iter()
            .map(|bug| BugSnapshot {
                id: bug.id,
                cell: bug.cell,
                color: bug.color,
                ready_for_step: bug.ready_for_step(world.step_quantum),
                accumulated: bug.accumulator,
            })
            .collect();
        BugView::from_snapshots(snapshots)
    }

    /// Exposes a read-only view of the dense occupancy grid.
    #[must_use]
    pub fn occupancy_view(world: &World) -> OccupancyView<'_> {
        let (columns, rows) = world.occupancy.dimensions();
        OccupancyView::new(world.occupancy.cells(), columns, rows)
    }

    /// Captures a read-only snapshot of all towers stored in the world.
    #[cfg(any(test, feature = "tower_scaffolding"))]
    #[must_use]
    pub fn towers(world: &World) -> TowerView {
        if world.towers.is_empty() {
            return TowerView::from_snapshots(Vec::new());
        }

        let snapshots: Vec<TowerSnapshot> = world
            .towers
            .iter()
            .map(|tower| TowerSnapshot {
                id: tower.id,
                kind: tower.kind,
                region: tower.region,
            })
            .collect();
        TowerView::from_snapshots(snapshots)
    }

    /// Reports whether the provided cell is blocked by the world state.
    #[must_use]
    pub fn is_cell_blocked(world: &World, cell: CellCoord) -> bool {
        if world.occupancy.index(cell).is_none() || !world.occupancy.can_enter(cell) {
            return true;
        }

        #[cfg(any(test, feature = "tower_scaffolding"))]
        if world.tower_occupancy.contains(cell) {
            return true;
        }

        false
    }

    /// Identifies the tower occupying the provided cell, if any.
    #[cfg(any(test, feature = "tower_scaffolding"))]
    #[must_use]
    pub fn tower_at(world: &World, cell: CellCoord) -> Option<TowerId> {
        if !world.tower_occupancy.contains(cell) {
            return None;
        }

        world
            .towers
            .iter()
            .find(|tower| tower_region_contains_cell(tower.region, cell))
            .map(|tower| tower.id)
    }

    /// Enumerates the wall target cells bugs should attempt to reach.
    #[must_use]
    pub fn target_cells(world: &World) -> Vec<CellCoord> {
        world.targets.clone()
    }

    /// Enumerates the bug spawners ringing the maze.
    #[must_use]
    pub fn bug_spawners(world: &World) -> Vec<CellCoord> {
        world.bug_spawners.iter().collect()
    }

    #[cfg(any(test, feature = "tower_scaffolding"))]
    fn tower_region_contains_cell(region: CellRect, cell: CellCoord) -> bool {
        let origin = region.origin();
        let size = region.size();
        let column = u64::from(cell.column());
        let row = u64::from(cell.row());
        let origin_column = u64::from(origin.column());
        let origin_row = u64::from(origin.row());
        let width = u64::from(size.width());
        let height = u64::from(size.height());

        column >= origin_column
            && column < origin_column.saturating_add(width)
            && row >= origin_row
            && row < origin_row.saturating_add(height)
    }
}

#[derive(Clone, Debug)]
struct Bug {
    id: BugId,
    cell: CellCoord,
    color: BugColor,
    accumulator: Duration,
}

impl Bug {
    fn new(id: BugId, cell: CellCoord, color: BugColor) -> Self {
        Self {
            id,
            cell,
            color,
            accumulator: Duration::ZERO,
        }
    }

    fn advance(&mut self, destination: CellCoord) {
        self.cell = destination;
    }

    fn ready_for_step(&self, step_quantum: Duration) -> bool {
        self.accumulator >= step_quantum
    }
}

#[derive(Clone, Debug)]
struct BugSpawnerRegistry {
    cells: BTreeSet<CellCoord>,
}

impl BugSpawnerRegistry {
    fn new() -> Self {
        Self {
            cells: BTreeSet::new(),
        }
    }

    fn assign_outer_rim(&mut self, columns: u32, rows: u32) {
        self.cells.clear();

        if columns == 0 || rows == 0 {
            return;
        }

        let last_column = columns.saturating_sub(1);
        let last_row = rows.saturating_sub(1);

        for column in 0..columns {
            let _ = self.cells.insert(CellCoord::new(column, 0));
            let _ = self.cells.insert(CellCoord::new(column, last_row));
        }

        for row in 0..rows {
            let _ = self.cells.insert(CellCoord::new(0, row));
            let _ = self.cells.insert(CellCoord::new(last_column, row));
        }
    }

    fn remove_bottom_row(&mut self, columns: u32, rows: u32) {
        if columns == 0 || rows == 0 {
            return;
        }

        let bottom_row = rows.saturating_sub(1);

        for column in 0..columns {
            let _ = self.cells.remove(&CellCoord::new(column, bottom_row));
        }
    }

    fn contains(&self, cell: CellCoord) -> bool {
        self.cells.contains(&cell)
    }

    fn iter(&self) -> impl Iterator<Item = CellCoord> + '_ {
        self.cells.iter().copied()
    }

    #[cfg(test)]
    fn cells(&self) -> &BTreeSet<CellCoord> {
        &self.cells
    }
}

#[derive(Clone, Copy, Debug)]
struct StepRequest {
    bug_id: BugId,
    direction: Direction,
}

#[derive(Debug)]
struct ReservationFrame {
    tick_index: u64,
    requests: Vec<StepRequest>,
}

impl ReservationFrame {
    fn new() -> Self {
        Self {
            tick_index: 0,
            requests: Vec::new(),
        }
    }

    fn clear(&mut self) {
        self.tick_index = 0;
        self.requests.clear();
    }

    fn queue(&mut self, tick_index: u64, request: StepRequest) {
        if self.tick_index != tick_index {
            self.tick_index = tick_index;
            self.requests.clear();
        }
        self.requests.push(request);
    }

    fn drain_sorted(&mut self) -> Vec<StepRequest> {
        self.requests.sort_by_key(|request| request.bug_id);
        self.requests.drain(..).collect()
    }
}

#[derive(Clone, Debug)]
struct OccupancyGrid {
    columns: u32,
    rows: u32,
    cells: Vec<Option<BugId>>,
}

impl OccupancyGrid {
    fn new(columns: u32, rows: u32) -> Self {
        let capacity_u64 = u64::from(columns) * u64::from(rows);
        let capacity = usize::try_from(capacity_u64).unwrap_or(0);
        Self {
            columns,
            rows,
            cells: vec![None; capacity],
        }
    }

    fn clear(&mut self) {
        self.cells.fill(None);
    }

    pub(crate) fn can_enter(&self, cell: CellCoord) -> bool {
        self.index(cell)
            .is_none_or(|index| self.cells.get(index).copied().unwrap_or(None).is_none())
    }

    fn occupy(&mut self, bug_id: BugId, cell: CellCoord) {
        if let Some(index) = self.index(cell) {
            if let Some(slot) = self.cells.get_mut(index) {
                *slot = Some(bug_id);
            }
        }
    }

    fn vacate(&mut self, cell: CellCoord) {
        if let Some(index) = self.index(cell) {
            if let Some(slot) = self.cells.get_mut(index) {
                *slot = None;
            }
        }
    }

    pub(crate) fn index(&self, cell: CellCoord) -> Option<usize> {
        if cell.column() < self.columns && cell.row() < self.rows {
            let row = usize::try_from(cell.row()).ok()?;
            let column = usize::try_from(cell.column()).ok()?;
            let width = usize::try_from(self.columns).ok()?;
            Some(row * width + column)
        } else {
            None
        }
    }

    pub(crate) fn cells(&self) -> &[Option<BugId>] {
        &self.cells
    }

    pub(crate) fn dimensions(&self) -> (u32, u32) {
        (self.columns, self.rows)
    }
}

#[cfg(any(test, feature = "tower_scaffolding"))]
#[derive(Clone, Debug)]
struct BitGrid {
    columns: u32,
    rows: u32,
    words: Vec<u64>,
}

#[cfg(any(test, feature = "tower_scaffolding"))]
impl BitGrid {
    fn new(columns: u32, rows: u32) -> Self {
        let cell_count = u64::from(columns) * u64::from(rows);
        let word_count = if cell_count == 0 {
            0
        } else {
            ((cell_count - 1) / 64) + 1
        };
        let capacity = usize::try_from(word_count).unwrap_or(0);
        Self {
            columns,
            rows,
            words: vec![0; capacity],
        }
    }

    fn contains(&self, cell: CellCoord) -> bool {
        let Some((index, bit_offset)) = self.bit_position(cell) else {
            return false;
        };
        self.words
            .get(index)
            .is_some_and(|word| (*word & (1_u64 << bit_offset)) != 0)
    }

    fn set(&mut self, cell: CellCoord) {
        if let Some((index, bit_offset)) = self.bit_position(cell) {
            if let Some(word) = self.words.get_mut(index) {
                *word |= 1_u64 << bit_offset;
            }
        }
    }

    fn clear(&mut self, cell: CellCoord) {
        if let Some((index, bit_offset)) = self.bit_position(cell) {
            if let Some(word) = self.words.get_mut(index) {
                *word &= !(1_u64 << bit_offset);
            }
        }
    }

    fn dimensions(&self) -> (u32, u32) {
        (self.columns, self.rows)
    }

    fn bit_position(&self, cell: CellCoord) -> Option<(usize, u32)> {
        if cell.column() >= self.columns || cell.row() >= self.rows {
            return None;
        }

        let width = usize::try_from(self.columns).ok()?;
        let row = usize::try_from(cell.row()).ok()?;
        let column = usize::try_from(cell.column()).ok()?;
        let offset = row.checked_mul(width)?.checked_add(column)?;
        let word_index = offset / 64;
        let bit_offset = u32::try_from(offset % 64).ok()?;
        Some((word_index, bit_offset))
    }
}

fn interior_cell_columns(columns: TileCoord, cells_per_tile: u32) -> u32 {
    columns.get().saturating_mul(cells_per_tile)
}

fn interior_cell_rows(rows: TileCoord, cells_per_tile: u32) -> u32 {
    rows.get().saturating_mul(cells_per_tile)
}

fn total_cell_columns(columns: TileCoord, cells_per_tile: u32) -> u32 {
    let interior = interior_cell_columns(columns, cells_per_tile);
    if interior == 0 {
        0
    } else {
        interior.saturating_add(SIDE_BORDER_CELL_LAYERS.saturating_mul(2))
    }
}

fn total_cell_rows(rows: TileCoord, cells_per_tile: u32) -> u32 {
    let interior = interior_cell_rows(rows, cells_per_tile);
    if interior == 0 {
        0
    } else {
        interior
            .saturating_add(TOP_BORDER_CELL_LAYERS)
            .saturating_add(EXIT_CELL_LAYERS)
    }
}

fn exit_row_for_tile_grid(rows: TileCoord, cells_per_tile: u32) -> u32 {
    total_cell_rows(rows, cells_per_tile).saturating_sub(1)
}

fn exit_columns_for_tile_grid(columns: TileCoord, cells_per_tile: u32) -> Vec<u32> {
    let tile_columns = columns.get();
    if tile_columns == 0 || cells_per_tile == 0 {
        return Vec::new();
    }

    let center_tile = if tile_columns % 2 == 0 {
        tile_columns.saturating_sub(1) / 2
    } else {
        tile_columns / 2
    };
    let left_margin = SIDE_BORDER_CELL_LAYERS;
    let start_column = left_margin.saturating_add(center_tile.saturating_mul(cells_per_tile));

    (0..cells_per_tile)
        .map(|offset| start_column.saturating_add(offset))
        .collect()
}

fn build_wall(columns: TileCoord, rows: TileCoord, cells_per_tile: u32) -> Wall {
    Wall::new(target_for_grid(columns, rows, cells_per_tile))
}

fn target_for_grid(columns: TileCoord, rows: TileCoord, cells_per_tile: u32) -> Target {
    Target::new(target_cells(columns, rows, cells_per_tile))
}

fn target_cells(columns: TileCoord, rows: TileCoord, cells_per_tile: u32) -> Vec<TargetCell> {
    if columns.get() == 0 || rows.get() == 0 || cells_per_tile == 0 {
        return Vec::new();
    }

    let exit_row = exit_row_for_tile_grid(rows, cells_per_tile);
    exit_columns_for_tile_grid(columns, cells_per_tile)
        .into_iter()
        .map(|column| TargetCell::new(column, exit_row))
        .collect()
}

fn advance_cell(
    from: CellCoord,
    direction: Direction,
    columns: u32,
    rows: u32,
) -> Option<CellCoord> {
    match direction {
        Direction::North => {
            let next_row = from.row().checked_sub(1)?;
            Some(CellCoord::new(from.column(), next_row))
        }
        Direction::East => {
            let next_column = from.column().checked_add(1)?;
            if next_column < columns {
                Some(CellCoord::new(next_column, from.row()))
            } else {
                None
            }
        }
        Direction::South => {
            let next_row = from.row().checked_add(1)?;
            if next_row < rows {
                Some(CellCoord::new(from.column(), next_row))
            } else {
                None
            }
        }
        Direction::West => {
            let next_column = from.column().checked_sub(1)?;
            Some(CellCoord::new(next_column, from.row()))
        }
    }
}

fn target_cells_from_wall(wall: &Wall) -> Vec<CellCoord> {
    wall.target()
        .cells()
        .iter()
        .map(|cell| cell.cell())
        .collect()
}

#[cfg(test)]
mod tests {
    use super::*;
<<<<<<< HEAD
    use maze_defence_core::{BugColor, Goal, Health, PlayMode};
=======
    use maze_defence_core::{BugColor, BugId, Direction, Goal, PlayMode};
>>>>>>> 657cacfc
    use std::{
        collections::hash_map::DefaultHasher,
        hash::{Hash, Hasher},
        time::Duration,
    };

    fn expected_outer_rim(columns: u32, rows: u32) -> BTreeSet<CellCoord> {
        let mut cells = BTreeSet::new();

        if columns == 0 || rows == 0 {
            return cells;
        }

        let last_column = columns.saturating_sub(1);
        let last_row = rows.saturating_sub(1);

        for column in 0..columns {
            let _ = cells.insert(CellCoord::new(column, 0));
            let _ = cells.insert(CellCoord::new(column, last_row));
        }

        for row in 0..rows {
            let _ = cells.insert(CellCoord::new(0, row));
            let _ = cells.insert(CellCoord::new(last_column, row));
        }

        if columns > 0 && rows > 0 {
            let bottom_row = rows.saturating_sub(1);
            for column in 0..columns {
                let _ = cells.remove(&CellCoord::new(column, bottom_row));
            }
        }

        cells
    }

    #[test]
    fn world_defaults_to_attack_mode() {
        let world = World::new();

        assert_eq!(query::play_mode(&world), PlayMode::Attack);
    }

    #[test]
    fn world_starts_without_bugs() {
        let world = World::new();

        assert!(query::bug_view(&world).into_vec().is_empty());
    }

    #[test]
    fn default_cells_per_tile_is_one() {
        let world = World::new();

        assert_eq!(query::cells_per_tile(&world), 1);
    }

    #[test]
    fn configured_cells_per_tile_reflects_world_settings() {
        let mut world = World::new();
        let mut events = Vec::new();

        apply(
            &mut world,
            Command::ConfigureTileGrid {
                columns: DEFAULT_GRID_COLUMNS,
                rows: DEFAULT_GRID_ROWS,
                tile_length: DEFAULT_TILE_LENGTH,
                cells_per_tile: 4,
            },
            &mut events,
        );

        assert_eq!(query::cells_per_tile(&world), 4);
    }

    #[test]
    fn zero_cells_per_tile_is_normalised_to_one() {
        let mut world = World::new();
        let mut events = Vec::new();

        apply(
            &mut world,
            Command::ConfigureTileGrid {
                columns: DEFAULT_GRID_COLUMNS,
                rows: DEFAULT_GRID_ROWS,
                tile_length: DEFAULT_TILE_LENGTH,
                cells_per_tile: 0,
            },
            &mut events,
        );

        assert_eq!(query::cells_per_tile(&world), 1);
    }

    #[test]
    fn tower_occupancy_does_not_block_when_empty() {
        let world = World::new();
        let occupancy = query::occupancy_view(&world);
        let (columns, rows) = occupancy.dimensions();

        for column in 0..columns {
            for row in 0..rows {
                let cell = CellCoord::new(column, row);
                let expected = !occupancy.is_free(cell);
                assert_eq!(query::is_cell_blocked(&world, cell), expected);
            }
        }
    }

    #[test]
    fn placing_tower_requires_builder_mode() {
        let mut world = World::new();
        let mut events = Vec::new();
        let origin = CellCoord::new(1, 1);

        apply(
            &mut world,
            Command::PlaceTower {
                kind: TowerKind::Basic,
                origin,
            },
            &mut events,
        );

        assert_eq!(
            events,
            vec![Event::TowerPlacementRejected {
                kind: TowerKind::Basic,
                origin,
                reason: PlacementError::InvalidMode,
            }]
        );
        assert!(world.towers.is_empty());
        assert!(!world.tower_occupancy.contains(origin));
    }

    #[test]
    fn placing_tower_rejects_misaligned_origin() {
        let mut world = World::new();
        let mut events = Vec::new();

        apply(
            &mut world,
            Command::SetPlayMode {
                mode: PlayMode::Builder,
            },
            &mut events,
        );
        events.clear();

        apply(
            &mut world,
            Command::ConfigureTileGrid {
                columns: DEFAULT_GRID_COLUMNS,
                rows: DEFAULT_GRID_ROWS,
                tile_length: DEFAULT_TILE_LENGTH,
                cells_per_tile: 4,
            },
            &mut events,
        );
        events.clear();

        let origin = CellCoord::new(
            SIDE_BORDER_CELL_LAYERS.saturating_add(1),
            TOP_BORDER_CELL_LAYERS,
        );
        apply(
            &mut world,
            Command::PlaceTower {
                kind: TowerKind::Basic,
                origin,
            },
            &mut events,
        );

        assert_eq!(
            events,
            vec![Event::TowerPlacementRejected {
                kind: TowerKind::Basic,
                origin,
                reason: PlacementError::Misaligned,
            }]
        );
        assert!(world.towers.is_empty());
    }

    #[test]
    fn placing_tower_rejects_out_of_bounds_origin() {
        let mut world = World::new();
        let mut events = Vec::new();

        apply(
            &mut world,
            Command::SetPlayMode {
                mode: PlayMode::Builder,
            },
            &mut events,
        );
        events.clear();

        let (columns, _) = world.tower_occupancy.dimensions();
        assert!(columns > 0);
        let origin = CellCoord::new(columns.saturating_sub(1), 0);

        apply(
            &mut world,
            Command::PlaceTower {
                kind: TowerKind::Basic,
                origin,
            },
            &mut events,
        );

        assert_eq!(
            events,
            vec![Event::TowerPlacementRejected {
                kind: TowerKind::Basic,
                origin,
                reason: PlacementError::OutOfBounds,
            }]
        );
        assert!(world.towers.is_empty());
    }

    #[test]
    fn placing_tower_rejects_when_region_is_occupied() {
        let mut world = World::new();
        let mut events = Vec::new();

        apply(
            &mut world,
            Command::SetPlayMode {
                mode: PlayMode::Builder,
            },
            &mut events,
        );
        events.clear();

        let first_origin = CellCoord::new(2, 2);
        apply(
            &mut world,
            Command::PlaceTower {
                kind: TowerKind::Basic,
                origin: first_origin,
            },
            &mut events,
        );

        assert_eq!(
            events,
            vec![Event::TowerPlaced {
                tower: TowerId::new(0),
                kind: TowerKind::Basic,
                region: CellRect::from_origin_and_size(
                    first_origin,
                    super::footprint_for(TowerKind::Basic),
                ),
            }]
        );
        events.clear();

        apply(
            &mut world,
            Command::PlaceTower {
                kind: TowerKind::Basic,
                origin: first_origin,
            },
            &mut events,
        );

        assert_eq!(
            events,
            vec![Event::TowerPlacementRejected {
                kind: TowerKind::Basic,
                origin: first_origin,
                reason: PlacementError::Occupied,
            }]
        );
        events.clear();

        let second_origin = CellCoord::new(6, 6);
        apply(
            &mut world,
            Command::PlaceTower {
                kind: TowerKind::Basic,
                origin: second_origin,
            },
            &mut events,
        );

        assert_eq!(
            events,
            vec![Event::TowerPlaced {
                tower: TowerId::new(1),
                kind: TowerKind::Basic,
                region: CellRect::from_origin_and_size(
                    second_origin,
                    super::footprint_for(TowerKind::Basic),
                ),
            }]
        );
    }

    #[test]
    fn placing_tower_sets_occupancy_bits() {
        let mut world = World::new();
        let mut events = Vec::new();

        apply(
            &mut world,
            Command::SetPlayMode {
                mode: PlayMode::Builder,
            },
            &mut events,
        );
        events.clear();

        let origin = CellCoord::new(3, 4);
        let region = CellRect::from_origin_and_size(origin, super::footprint_for(TowerKind::Basic));
        apply(
            &mut world,
            Command::PlaceTower {
                kind: TowerKind::Basic,
                origin,
            },
            &mut events,
        );

        assert_eq!(
            events,
            vec![Event::TowerPlaced {
                tower: TowerId::new(0),
                kind: TowerKind::Basic,
                region,
            }]
        );

        for column_offset in 0..region.size().width() {
            for row_offset in 0..region.size().height() {
                let cell =
                    CellCoord::new(origin.column() + column_offset, origin.row() + row_offset);
                assert!(world.tower_occupancy.contains(cell));
            }
        }
    }

    #[test]
    fn removing_tower_requires_builder_mode() {
        let mut world = World::new();
        let mut events = Vec::new();

        apply(
            &mut world,
            Command::SetPlayMode {
                mode: PlayMode::Builder,
            },
            &mut events,
        );
        events.clear();

        let origin = CellCoord::new(2, 3);
        apply(
            &mut world,
            Command::PlaceTower {
                kind: TowerKind::Basic,
                origin,
            },
            &mut events,
        );
        events.clear();

        apply(
            &mut world,
            Command::SetPlayMode {
                mode: PlayMode::Attack,
            },
            &mut events,
        );
        events.clear();

        apply(
            &mut world,
            Command::RemoveTower {
                tower: TowerId::new(0),
            },
            &mut events,
        );

        assert_eq!(
            events,
            vec![Event::TowerRemovalRejected {
                tower: TowerId::new(0),
                reason: RemovalError::InvalidMode,
            }]
        );
        assert!(world.towers.get(TowerId::new(0)).is_some());
    }

    #[test]
    fn removing_missing_tower_reports_error() {
        let mut world = World::new();
        let mut events = Vec::new();

        apply(
            &mut world,
            Command::SetPlayMode {
                mode: PlayMode::Builder,
            },
            &mut events,
        );
        events.clear();

        apply(
            &mut world,
            Command::RemoveTower {
                tower: TowerId::new(42),
            },
            &mut events,
        );

        assert_eq!(
            events,
            vec![Event::TowerRemovalRejected {
                tower: TowerId::new(42),
                reason: RemovalError::MissingTower,
            }]
        );
    }

    #[test]
    fn removing_tower_clears_state_and_occupancy() {
        let mut world = World::new();
        let mut events = Vec::new();

        apply(
            &mut world,
            Command::SetPlayMode {
                mode: PlayMode::Builder,
            },
            &mut events,
        );
        events.clear();

        let origin = CellCoord::new(4, 2);
        let region = CellRect::from_origin_and_size(origin, super::footprint_for(TowerKind::Basic));
        apply(
            &mut world,
            Command::PlaceTower {
                kind: TowerKind::Basic,
                origin,
            },
            &mut events,
        );
        events.clear();

        apply(
            &mut world,
            Command::RemoveTower {
                tower: TowerId::new(0),
            },
            &mut events,
        );

        assert_eq!(
            events,
            vec![Event::TowerRemoved {
                tower: TowerId::new(0),
                region,
            }]
        );
        assert!(world.towers.is_empty());

        for column_offset in 0..region.size().width() {
            for row_offset in 0..region.size().height() {
                let cell =
                    CellCoord::new(origin.column() + column_offset, origin.row() + row_offset);
                assert!(!world.tower_occupancy.contains(cell));
            }
        }
    }

    #[test]
    fn tower_query_reports_snapshots_in_identifier_order() {
        let mut world = World::new();
        let mut events = Vec::new();

        apply(
            &mut world,
            Command::SetPlayMode {
                mode: PlayMode::Builder,
            },
            &mut events,
        );
        events.clear();

        let first_origin = CellCoord::new(6, 4);
        apply(
            &mut world,
            Command::PlaceTower {
                kind: TowerKind::Basic,
                origin: first_origin,
            },
            &mut events,
        );
        events.clear();

        let second_origin = CellCoord::new(2, 2);
        apply(
            &mut world,
            Command::PlaceTower {
                kind: TowerKind::Basic,
                origin: second_origin,
            },
            &mut events,
        );

        let footprint = super::footprint_for(TowerKind::Basic);
        let first_region = CellRect::from_origin_and_size(first_origin, footprint);
        let second_region = CellRect::from_origin_and_size(second_origin, footprint);

        let snapshots = query::towers(&world).into_vec();

        assert_eq!(snapshots.len(), 2);
        assert_eq!(snapshots[0].id, TowerId::new(0));
        assert_eq!(snapshots[0].kind, TowerKind::Basic);
        assert_eq!(snapshots[0].region, first_region);
        assert_eq!(snapshots[1].id, TowerId::new(1));
        assert_eq!(snapshots[1].kind, TowerKind::Basic);
        assert_eq!(snapshots[1].region, second_region);
    }

    #[test]
    fn tower_at_reports_identifier_for_cells_inside_footprints() {
        let mut world = World::new();
        let mut events = Vec::new();

        apply(
            &mut world,
            Command::SetPlayMode {
                mode: PlayMode::Builder,
            },
            &mut events,
        );
        events.clear();

        let first_origin = CellCoord::new(4, 2);
        apply(
            &mut world,
            Command::PlaceTower {
                kind: TowerKind::Basic,
                origin: first_origin,
            },
            &mut events,
        );
        events.clear();

        let second_origin = CellCoord::new(8, 2);
        apply(
            &mut world,
            Command::PlaceTower {
                kind: TowerKind::Basic,
                origin: second_origin,
            },
            &mut events,
        );

        let footprint = super::footprint_for(TowerKind::Basic);

        for column_offset in 0..footprint.width() {
            for row_offset in 0..footprint.height() {
                let first_cell = CellCoord::new(
                    first_origin.column() + column_offset,
                    first_origin.row() + row_offset,
                );
                assert_eq!(query::tower_at(&world, first_cell), Some(TowerId::new(0)));

                let second_cell = CellCoord::new(
                    second_origin.column() + column_offset,
                    second_origin.row() + row_offset,
                );
                assert_eq!(query::tower_at(&world, second_cell), Some(TowerId::new(1)));
            }
        }

        let outside_above =
            CellCoord::new(first_origin.column(), first_origin.row().saturating_sub(1));
        assert_eq!(query::tower_at(&world, outside_above), None);

        let outside_between = CellCoord::new(
            second_origin.column().saturating_sub(1),
            first_origin.row().saturating_add(footprint.height()),
        );
        assert_eq!(query::tower_at(&world, outside_between), None);

        assert_eq!(query::tower_at(&world, CellCoord::new(0, 0)), None);
    }

    #[test]
    fn entering_builder_mode_clears_bugs_and_occupancy() {
        let mut world = World::new();
        let mut events = Vec::new();

        apply(
            &mut world,
            Command::SpawnBug {
                spawner: CellCoord::new(0, 0),
                color: BugColor::from_rgb(0x2f, 0x95, 0x32),
                health: Health::new(3),
            },
            &mut events,
        );
        assert!(!query::bug_view(&world).into_vec().is_empty());
        events.clear();

        apply(
            &mut world,
            Command::SetPlayMode {
                mode: PlayMode::Builder,
            },
            &mut events,
        );

        assert_eq!(
            events,
            vec![Event::PlayModeChanged {
                mode: PlayMode::Builder,
            }]
        );
        assert_eq!(query::play_mode(&world), PlayMode::Builder);
        assert!(query::bug_view(&world).into_vec().is_empty());
        assert!(query::occupancy_view(&world)
            .iter()
            .all(|slot| slot.is_none()));
    }

    #[test]
    fn returning_to_attack_mode_preserves_empty_maze() {
        let mut world = World::new();
        let mut events = Vec::new();

        apply(
            &mut world,
            Command::SetPlayMode {
                mode: PlayMode::Builder,
            },
            &mut events,
        );
        events.clear();

        apply(
            &mut world,
            Command::SetPlayMode {
                mode: PlayMode::Attack,
            },
            &mut events,
        );

        assert_eq!(
            events,
            vec![Event::PlayModeChanged {
                mode: PlayMode::Attack,
            }]
        );
        assert_eq!(query::play_mode(&world), PlayMode::Attack);
        assert!(query::bug_view(&world).into_vec().is_empty());
    }

    #[test]
    fn setting_same_play_mode_is_idempotent() {
        let mut world = World::new();
        let mut events = Vec::new();

        apply(
            &mut world,
            Command::SetPlayMode {
                mode: PlayMode::Attack,
            },
            &mut events,
        );
        assert!(events.is_empty());

        apply(
            &mut world,
            Command::SetPlayMode {
                mode: PlayMode::Builder,
            },
            &mut events,
        );
        assert_eq!(
            events,
            vec![Event::PlayModeChanged {
                mode: PlayMode::Builder,
            }]
        );

        events.clear();
        apply(
            &mut world,
            Command::SetPlayMode {
                mode: PlayMode::Builder,
            },
            &mut events,
        );
        assert!(events.is_empty());
    }

    #[test]
    fn configure_tile_grid_respects_builder_mode() {
        let mut world = World::new();
        let mut events = Vec::new();

        apply(
            &mut world,
            Command::SetPlayMode {
                mode: PlayMode::Builder,
            },
            &mut events,
        );
        events.clear();

        apply(
            &mut world,
            Command::ConfigureTileGrid {
                columns: TileCoord::new(12),
                rows: TileCoord::new(6),
                tile_length: 64.0,
                cells_per_tile: 1,
            },
            &mut events,
        );

        assert!(events.is_empty());
        assert_eq!(query::play_mode(&world), PlayMode::Builder);
        assert!(query::bug_view(&world).into_vec().is_empty());
        assert!(query::occupancy_view(&world)
            .iter()
            .all(|slot| slot.is_none()));
    }

    #[test]
    fn tick_is_ignored_in_builder_mode() {
        let mut world = World::new();
        let mut events = Vec::new();

        apply(
            &mut world,
            Command::SetPlayMode {
                mode: PlayMode::Builder,
            },
            &mut events,
        );
        events.clear();

        let tick_before = world.tick_index;
        apply(
            &mut world,
            Command::Tick {
                dt: Duration::from_millis(500),
            },
            &mut events,
        );

        assert!(events.is_empty());
        assert_eq!(world.tick_index, tick_before);
        assert!(world.reservations.requests.is_empty());
    }

    #[test]
    fn step_bug_is_ignored_in_builder_mode() {
        let mut world = World::new();
        let mut events = Vec::new();

        apply(
            &mut world,
            Command::SetPlayMode {
                mode: PlayMode::Builder,
            },
            &mut events,
        );
        events.clear();

        apply(
            &mut world,
            Command::StepBug {
                bug_id: BugId::new(0),
                direction: Direction::North,
            },
            &mut events,
        );

        assert!(events.is_empty());
        assert!(world.reservations.requests.is_empty());
    }

    #[test]
    fn bug_spawner_creates_bug_when_cell_free() {
        let mut world = World::new();
        let mut events = Vec::new();

        apply(
            &mut world,
            Command::ConfigureTileGrid {
                columns: TileCoord::new(1),
                rows: TileCoord::new(1),
                tile_length: 25.0,
                cells_per_tile: 1,
            },
            &mut events,
        );

        events.clear();
        apply(
            &mut world,
            Command::SpawnBug {
                spawner: CellCoord::new(0, 0),
                color: BugColor::from_rgb(0x12, 0x34, 0x56),
                health: Health::new(3),
            },
            &mut events,
        );

        assert_eq!(
            events,
            vec![Event::BugSpawned {
                bug_id: BugId::new(0),
                cell: CellCoord::new(0, 0),
                color: BugColor::from_rgb(0x12, 0x34, 0x56),
                health: Health::new(3),
            }]
        );

        let snapshots = query::bug_view(&world).into_vec();
        assert_eq!(snapshots.len(), 1);
        let snapshot = &snapshots[0];
        assert_eq!(snapshot.id, BugId::new(0));
        assert_eq!(snapshot.cell, CellCoord::new(0, 0));
        assert_eq!(snapshot.color, BugColor::from_rgb(0x12, 0x34, 0x56));
        assert_eq!(
            query::occupancy_view(&world).occupant(CellCoord::new(0, 0)),
            Some(BugId::new(0))
        );
    }

    #[test]
    fn bug_spawner_requires_free_cell() {
        let mut world = World::new();
        let mut events = Vec::new();

        apply(
            &mut world,
            Command::ConfigureTileGrid {
                columns: TileCoord::new(1),
                rows: TileCoord::new(1),
                tile_length: 25.0,
                cells_per_tile: 1,
            },
            &mut events,
        );

        events.clear();
        apply(
            &mut world,
            Command::SpawnBug {
                spawner: CellCoord::new(0, 0),
                color: BugColor::from_rgb(0xaa, 0xbb, 0xcc),
                health: Health::new(3),
            },
            &mut events,
        );

        assert_eq!(events.len(), 1);

        events.clear();
        apply(
            &mut world,
            Command::SpawnBug {
                spawner: CellCoord::new(0, 0),
                color: BugColor::from_rgb(0x10, 0x20, 0x30),
                health: Health::new(3),
            },
            &mut events,
        );

        assert!(events.is_empty());
        let snapshots = query::bug_view(&world).into_vec();
        assert_eq!(snapshots.len(), 1);
        assert_eq!(snapshots[0].color, BugColor::from_rgb(0xaa, 0xbb, 0xcc));
    }

    #[test]
    fn bug_spawner_ignored_without_registration() {
        let mut world = World::new();
        let mut events = Vec::new();

        apply(
            &mut world,
            Command::ConfigureTileGrid {
                columns: TileCoord::new(3),
                rows: TileCoord::new(3),
                tile_length: 25.0,
                cells_per_tile: 1,
            },
            &mut events,
        );

        world.clear_bugs();

        events.clear();
        apply(
            &mut world,
            Command::SpawnBug {
                spawner: CellCoord::new(1, 1),
                color: BugColor::from_rgb(0xaa, 0x00, 0xff),
                health: Health::new(3),
            },
            &mut events,
        );

        assert!(events.is_empty());
        assert!(query::bug_view(&world).into_vec().is_empty());
    }

    #[test]
    fn bug_spawner_ignored_in_builder_mode() {
        let mut world = World::new();
        let mut events = Vec::new();

        apply(
            &mut world,
            Command::SetPlayMode {
                mode: PlayMode::Builder,
            },
            &mut events,
        );

        events.clear();
        apply(
            &mut world,
            Command::SpawnBug {
                spawner: CellCoord::new(0, 0),
                color: BugColor::from_rgb(0, 0, 0),
                health: Health::new(3),
            },
            &mut events,
        );

        assert!(events.is_empty());
    }

    #[test]
    fn bug_spawners_cover_outer_rim_in_default_world() {
        let world = World::new();
        let (columns, rows) = world.occupancy.dimensions();
        let expected = expected_outer_rim(columns, rows);

        assert_eq!(world.bug_spawners.cells(), &expected);
    }

    #[test]
    fn bug_spawners_rebuilt_after_configuring_grid() {
        let mut world = World::new();
        let mut events = Vec::new();

        apply(
            &mut world,
            Command::ConfigureTileGrid {
                columns: TileCoord::new(2),
                rows: TileCoord::new(3),
                tile_length: 50.0,
                cells_per_tile: 2,
            },
            &mut events,
        );

        let (columns, rows) = world.occupancy.dimensions();
        let expected_columns = total_cell_columns(TileCoord::new(2), 2);
        let expected_rows = total_cell_rows(TileCoord::new(3), 2);
        assert_eq!((columns, rows), (expected_columns, expected_rows));
        let expected = expected_outer_rim(columns, rows);

        assert_eq!(world.bug_spawners.cells(), &expected);
    }

    #[test]
    fn apply_configures_tile_grid() {
        let mut world = World::new();
        let mut events = Vec::new();

        let expected_columns = TileCoord::new(12);
        let expected_rows = TileCoord::new(8);
        let expected_tile_length = 75.0;

        apply(
            &mut world,
            Command::ConfigureTileGrid {
                columns: expected_columns,
                rows: expected_rows,
                tile_length: expected_tile_length,
                cells_per_tile: 1,
            },
            &mut events,
        );

        let tile_grid = query::tile_grid(&world);

        assert_eq!(tile_grid.columns(), expected_columns);
        assert_eq!(tile_grid.rows(), expected_rows);
        assert_eq!(tile_grid.tile_length(), expected_tile_length);
        assert!(events.is_empty());
    }

    #[test]
    fn bugs_are_generated_within_configured_grid() {
        let mut world = World::new();
        let mut events = Vec::new();
        let columns = TileCoord::new(8);
        let rows = TileCoord::new(6);
        let cells_per_tile = 2;

        apply(
            &mut world,
            Command::ConfigureTileGrid {
                columns,
                rows,
                tile_length: 32.0,
                cells_per_tile,
            },
            &mut events,
        );

        let interior_start_column = 0;
        let interior_end_column =
            interior_start_column + columns.get().saturating_mul(cells_per_tile);
        let interior_start_row = 0;
        let interior_end_row = interior_start_row + rows.get().saturating_mul(cells_per_tile);

        for bug in query::bug_view(&world).iter() {
            assert!(bug.cell.column() >= interior_start_column);
            assert!(bug.cell.column() < interior_end_column);
            assert!(bug.cell.row() >= interior_start_row);
            assert!(bug.cell.row() < interior_end_row);
        }
        assert!(events.is_empty());
    }

    #[test]
    fn bug_generation_limits_to_available_cells() {
        let mut world = World::new();
        let mut events = Vec::new();

        apply(
            &mut world,
            Command::ConfigureTileGrid {
                columns: TileCoord::new(1),
                rows: TileCoord::new(1),
                tile_length: 25.0,
                cells_per_tile: 1,
            },
            &mut events,
        );

        let bugs = query::bug_view(&world).into_vec();
        assert!(bugs.is_empty());
        assert!(events.is_empty());
    }

    #[test]
    fn bug_generation_is_deterministic_for_same_grid() {
        let mut first_world = World::new();
        let mut second_world = World::new();
        let mut first_events = Vec::new();
        let mut second_events = Vec::new();

        apply(
            &mut first_world,
            Command::ConfigureTileGrid {
                columns: TileCoord::new(12),
                rows: TileCoord::new(9),
                tile_length: 50.0,
                cells_per_tile: 3,
            },
            &mut first_events,
        );

        apply(
            &mut second_world,
            Command::ConfigureTileGrid {
                columns: TileCoord::new(12),
                rows: TileCoord::new(9),
                tile_length: 50.0,
                cells_per_tile: 3,
            },
            &mut second_events,
        );

        assert_eq!(
            query::bug_view(&first_world).into_vec(),
            query::bug_view(&second_world).into_vec()
        );
        assert_eq!(first_events, second_events);
    }

    #[test]
    fn bug_emits_exit_event_after_advancing_to_exit_cell() {
        let mut world = World::new();
        let mut events = Vec::new();

        apply(
            &mut world,
            Command::ConfigureTileGrid {
                columns: TileCoord::new(3),
                rows: TileCoord::new(3),
                tile_length: 1.0,
                cells_per_tile: 1,
            },
            &mut events,
        );
        events.clear();

        let exit_cell = query::target_cells(&world)
            .into_iter()
            .next()
            .expect("expected at least one exit cell");
        let spawn_cell = query::bug_spawners(&world)
            .into_iter()
            .find(|cell| cell.column() == exit_cell.column())
            .expect("expected aligned spawner");

        apply(
            &mut world,
            Command::SpawnBug {
                spawner: spawn_cell,
                color: BugColor::from_rgb(0x2f, 0x95, 0x32),
            },
            &mut events,
        );

        let bug_id = events
            .iter()
            .find_map(|event| {
                if let Event::BugSpawned { bug_id, .. } = event {
                    Some(*bug_id)
                } else {
                    None
                }
            })
            .expect("spawn should emit bug identifier");
        events.clear();

        let mut snapshot = query::bug_view(&world)
            .iter()
            .find(|bug| bug.id == bug_id)
            .map(|bug| bug.cell)
            .expect("bug should exist after spawning");

        while snapshot.column() < exit_cell.column() {
            let step_events = drive_step(&mut world, bug_id, Direction::East);
            assert!(step_events
                .iter()
                .any(|event| matches!(event, Event::BugAdvanced { .. })));
            snapshot = query::bug_view(&world)
                .iter()
                .find(|bug| bug.id == bug_id)
                .map(|bug| bug.cell)
                .expect("bug should remain before exit step");
        }

        while snapshot.column() > exit_cell.column() {
            let step_events = drive_step(&mut world, bug_id, Direction::West);
            assert!(step_events
                .iter()
                .any(|event| matches!(event, Event::BugAdvanced { .. })));
            snapshot = query::bug_view(&world)
                .iter()
                .find(|bug| bug.id == bug_id)
                .map(|bug| bug.cell)
                .expect("bug should remain before exit step");
        }

        while snapshot.row().saturating_add(1) < exit_cell.row() {
            let step_events = drive_step(&mut world, bug_id, Direction::South);
            assert!(step_events
                .iter()
                .any(|event| matches!(event, Event::BugAdvanced { .. })));
            snapshot = query::bug_view(&world)
                .iter()
                .find(|bug| bug.id == bug_id)
                .map(|bug| bug.cell)
                .expect("bug should remain before exit step");
        }

        let final_events = drive_step(&mut world, bug_id, Direction::South);
        let advanced_index = final_events
            .iter()
            .position(|event| matches!(event, Event::BugAdvanced { .. }))
            .expect("expected bug advancement event");
        let exit_index = final_events
            .iter()
            .position(|event| matches!(event, Event::BugExited { .. }))
            .expect("expected bug exit event");
        assert!(
            advanced_index < exit_index,
            "bug must advance before exiting"
        );

        let mut advanced_cell = None;
        let mut exited_cell = None;
        for event in final_events {
            match event {
                Event::BugAdvanced {
                    bug_id: event_id,
                    to,
                    ..
                } => {
                    assert_eq!(event_id, bug_id, "unexpected bug advanced");
                    advanced_cell = Some(to);
                }
                Event::BugExited {
                    bug_id: event_id,
                    cell,
                } => {
                    assert_eq!(event_id, bug_id, "unexpected bug exit");
                    exited_cell = Some(cell);
                }
                _ => {}
            }
        }

        assert_eq!(advanced_cell, Some(exit_cell));
        assert_eq!(exited_cell, Some(exit_cell));
        assert!(query::bug_view(&world).iter().all(|bug| bug.id != bug_id));
        let occupancy = query::occupancy_view(&world);
        assert!(occupancy.is_free(exit_cell));
    }

    #[test]
    fn target_aligns_with_center_for_odd_columns() {
        let mut world = World::new();
        let mut events = Vec::new();
        let cells_per_tile = 3;

        apply(
            &mut world,
            Command::ConfigureTileGrid {
                columns: TileCoord::new(9),
                rows: TileCoord::new(7),
                tile_length: 64.0,
                cells_per_tile,
            },
            &mut events,
        );

        let target_cells = query::target(&world).cells();

        assert_eq!(
            target_cells.len(),
            usize::try_from(cells_per_tile).expect("cells_per_tile fits in usize")
        );
        let expected_row = exit_row_for_tile_grid(TileCoord::new(7), cells_per_tile);
        let expected_start =
            SIDE_BORDER_CELL_LAYERS.saturating_add(4_u32.saturating_mul(cells_per_tile));
        let expected_columns: Vec<u32> = (0..cells_per_tile)
            .map(|offset| expected_start + offset)
            .collect();
        let actual_columns: Vec<u32> = target_cells.iter().map(|cell| cell.column()).collect();
        assert_eq!(actual_columns, expected_columns);
        assert!(target_cells.iter().all(|cell| cell.row() == expected_row));
        assert!(events.is_empty());
    }

    #[test]
    fn target_spans_single_tile_for_even_columns() {
        let mut world = World::new();
        let mut events = Vec::new();
        let cells_per_tile = 2;

        apply(
            &mut world,
            Command::ConfigureTileGrid {
                columns: TileCoord::new(12),
                rows: TileCoord::new(6),
                tile_length: 64.0,
                cells_per_tile,
            },
            &mut events,
        );

        let target_cells = query::target(&world).cells();

        assert_eq!(
            target_cells.len(),
            usize::try_from(cells_per_tile).expect("cells_per_tile fits in usize")
        );
        let expected_row = exit_row_for_tile_grid(TileCoord::new(6), cells_per_tile);
        let expected_start =
            SIDE_BORDER_CELL_LAYERS.saturating_add(5_u32.saturating_mul(cells_per_tile));
        let expected_columns: Vec<u32> = (0..cells_per_tile)
            .map(|offset| expected_start + offset)
            .collect();
        let actual_columns: Vec<u32> = target_cells.iter().map(|cell| cell.column()).collect();
        assert_eq!(actual_columns, expected_columns);
        assert!(target_cells.iter().all(|cell| cell.row() == expected_row));
        assert!(events.is_empty());
    }

    #[test]
    fn target_absent_when_grid_missing() {
        let mut world = World::new();
        let mut events = Vec::new();

        apply(
            &mut world,
            Command::ConfigureTileGrid {
                columns: TileCoord::new(0),
                rows: TileCoord::new(0),
                tile_length: 32.0,
                cells_per_tile: 1,
            },
            &mut events,
        );

        assert!(query::target(&world).cells().is_empty());
        assert!(events.is_empty());
    }

    #[test]
    fn goal_for_returns_nearest_target_cell() {
        let mut world = World::new();
        let mut events = Vec::new();

        apply(
            &mut world,
            Command::ConfigureTileGrid {
                columns: TileCoord::new(5),
                rows: TileCoord::new(4),
                tile_length: 1.0,
                cells_per_tile: 1,
            },
            &mut events,
        );

        assert!(events.is_empty());

        let goal = query::goal_for(&world, CellCoord::new(0, 0));
        let expected_columns = exit_columns_for_tile_grid(TileCoord::new(5), 1);
        let expected_column = *expected_columns
            .first()
            .expect("expected at least one target column");
        let expected = CellCoord::new(
            expected_column,
            exit_row_for_tile_grid(TileCoord::new(4), 1),
        );
        assert_eq!(goal, Some(Goal::at(expected)));
    }

    #[test]
    fn select_goal_prefers_closest_cell() {
        let origin = CellCoord::new(3, 2);
        let candidates = [
            CellCoord::new(0, 5),
            CellCoord::new(3, 5),
            CellCoord::new(4, 4),
        ];

        let goal = query::select_goal(origin, &candidates);
        assert_eq!(goal, Some(Goal::at(CellCoord::new(3, 5))));
    }

    #[test]
    fn configure_bug_step_adjusts_quantum() {
        let mut world = World::new();
        let mut events = Vec::new();

        apply(
            &mut world,
            Command::ConfigureBugStep {
                step_duration: Duration::from_millis(125),
            },
            &mut events,
        );

        assert!(events.is_empty());

        apply(
            &mut world,
            Command::SpawnBug {
                spawner: CellCoord::new(0, 0),
                color: BugColor::from_rgb(0x2f, 0x95, 0x32),
                health: Health::new(3),
            },
            &mut events,
        );
        events.clear();

        apply(
            &mut world,
            Command::Tick {
                dt: Duration::from_millis(125),
            },
            &mut events,
        );

        assert!(events
            .iter()
            .any(|event| matches!(event, Event::TimeAdvanced { .. })));

        let bug_view = query::bug_view(&world);
        assert!(bug_view.iter().any(|bug| bug.ready_for_step));
    }

    #[test]
    fn tower_replay_is_deterministic() {
        let first = replay_tower_script(scripted_tower_commands());
        let second = replay_tower_script(scripted_tower_commands());

        assert_eq!(first, second, "tower replay diverged between runs");

        let fingerprint = first.fingerprint();
        let expected = 0x195a_71ab_29bc_3554;
        assert_eq!(
            fingerprint, expected,
            "tower replay fingerprint mismatch: {fingerprint:#x}"
        );
    }

    fn replay_tower_script(commands: Vec<Command>) -> ReplayOutcome {
        let mut world = World::new();
        let mut log = Vec::new();

        for command in commands {
            let mut events = Vec::new();
            apply(&mut world, command, &mut events);
            log.extend(events.into_iter().map(EventRecord::from));
        }

        let towers = query::towers(&world)
            .into_vec()
            .into_iter()
            .map(TowerRecord::from)
            .collect();

        ReplayOutcome {
            towers,
            events: log,
        }
    }

    fn scripted_tower_commands() -> Vec<Command> {
        vec![
            Command::PlaceTower {
                kind: TowerKind::Basic,
                origin: CellCoord::new(1, 1),
            },
            Command::SetPlayMode {
                mode: PlayMode::Builder,
            },
            Command::ConfigureTileGrid {
                columns: TileCoord::new(6),
                rows: TileCoord::new(5),
                tile_length: 1.0,
                cells_per_tile: 4,
            },
            Command::PlaceTower {
                kind: TowerKind::Basic,
                origin: CellCoord::new(3, 2),
            },
            Command::PlaceTower {
                kind: TowerKind::Basic,
                origin: CellCoord::new(4, 20),
            },
            Command::PlaceTower {
                kind: TowerKind::Basic,
                origin: CellCoord::new(4, 4),
            },
            Command::PlaceTower {
                kind: TowerKind::Basic,
                origin: CellCoord::new(4, 4),
            },
            Command::RemoveTower {
                tower: TowerId::new(1),
            },
            Command::RemoveTower {
                tower: TowerId::new(0),
            },
            Command::PlaceTower {
                kind: TowerKind::Basic,
                origin: CellCoord::new(8, 6),
            },
        ]
    }

    fn drive_step(world: &mut World, bug_id: BugId, direction: Direction) -> Vec<Event> {
        let mut tick_events = Vec::new();
        apply(
            world,
            Command::Tick {
                dt: Duration::from_millis(250),
            },
            &mut tick_events,
        );
        assert!(tick_events
            .iter()
            .any(|event| matches!(event, Event::TimeAdvanced { .. })));

        let mut step_events = Vec::new();
        apply(
            world,
            Command::StepBug { bug_id, direction },
            &mut step_events,
        );
        step_events
    }

    #[derive(Clone, Debug, PartialEq, Eq, Hash)]
    struct ReplayOutcome {
        towers: Vec<TowerRecord>,
        events: Vec<EventRecord>,
    }

    impl ReplayOutcome {
        fn fingerprint(&self) -> u64 {
            let mut hasher = DefaultHasher::new();
            self.hash(&mut hasher);
            hasher.finish()
        }
    }

    #[derive(Clone, Copy, Debug, PartialEq, Eq, Hash)]
    struct TowerRecord {
        id: TowerId,
        kind: TowerKind,
        region: CellRect,
    }

    impl From<maze_defence_core::TowerSnapshot> for TowerRecord {
        fn from(snapshot: maze_defence_core::TowerSnapshot) -> Self {
            Self {
                id: snapshot.id,
                kind: snapshot.kind,
                region: snapshot.region,
            }
        }
    }

    #[derive(Clone, Debug, PartialEq, Eq, Hash)]
    enum EventRecord {
        PlayModeChanged {
            mode: PlayMode,
        },
        TowerPlaced {
            tower: TowerId,
            kind: TowerKind,
            region: CellRect,
        },
        TowerRemoved {
            tower: TowerId,
            region: CellRect,
        },
        TowerPlacementRejected {
            kind: TowerKind,
            origin: CellCoord,
            reason: PlacementError,
        },
        TowerRemovalRejected {
            tower: TowerId,
            reason: RemovalError,
        },
    }

    impl From<Event> for EventRecord {
        fn from(event: Event) -> Self {
            match event {
                Event::PlayModeChanged { mode } => Self::PlayModeChanged { mode },
                Event::TowerPlaced {
                    tower,
                    kind,
                    region,
                } => Self::TowerPlaced {
                    tower,
                    kind,
                    region,
                },
                Event::TowerRemoved { tower, region } => Self::TowerRemoved { tower, region },
                Event::TowerPlacementRejected {
                    kind,
                    origin,
                    reason,
                } => Self::TowerPlacementRejected {
                    kind,
                    origin,
                    reason,
                },
                Event::TowerRemovalRejected { tower, reason } => {
                    Self::TowerRemovalRejected { tower, reason }
                }
                other => panic!("unexpected event emitted during tower replay: {other:?}"),
            }
        }
    }
}<|MERGE_RESOLUTION|>--- conflicted
+++ resolved
@@ -1079,11 +1079,8 @@
 #[cfg(test)]
 mod tests {
     use super::*;
-<<<<<<< HEAD
-    use maze_defence_core::{BugColor, Goal, Health, PlayMode};
-=======
-    use maze_defence_core::{BugColor, BugId, Direction, Goal, PlayMode};
->>>>>>> 657cacfc
+    use maze_defence_core::{BugColor, BugId, Direction, Goal, Health, PlayMode};
+  
     use std::{
         collections::hash_map::DefaultHasher,
         hash::{Hash, Hasher},
