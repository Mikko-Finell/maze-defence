#![deny(
    unsafe_code,
    missing_docs,
    dead_code,
    unused_results,
    non_snake_case,
    unreachable_pub
)]

//! Command-line adapter that boots the Maze Defence experience.

mod layout_transfer;

use std::{
    collections::HashMap,
    fmt,
    str::FromStr,
    time::{Duration, Instant},
};

use anyhow::{anyhow, Context, Result};
use clap::{Parser, ValueEnum};
use glam::Vec2;
use layout_transfer::{TowerLayoutSnapshot, TowerLayoutTower};
use maze_defence_core::{
    BugId, CellCoord, CellPointHalf, CellRect, CellRectSize, Command, Event, PlacementError,
    PlayMode, ProjectileSnapshot, RemovalError, TileCoord, TowerCooldownView, TowerId, TowerKind,
    TowerTarget,
};
use maze_defence_rendering::{
    BugHealthPresentation, BugPresentation, Color, FrameInput, FrameSimulationBreakdown,
    Presentation, RenderingBackend, Scene, SceneProjectile, SceneTower, SceneWall,
    TileGridPresentation, TileSpacePosition, TowerInteractionFeedback, TowerPreview,
    TowerTargetLine,
};
use maze_defence_rendering_macroquad::MacroquadBackend;
use maze_defence_system_bootstrap::Bootstrap;
use maze_defence_system_builder::{
    Builder as TowerBuilder, BuilderInput as TowerBuilderInput,
    PlacementPreview as BuilderPlacementPreview,
};
use maze_defence_system_movement::Movement;
use maze_defence_system_spawning::{Config as SpawningConfig, Spawning};
use maze_defence_system_tower_combat::TowerCombat;
use maze_defence_system_tower_targeting::TowerTargeting;
use maze_defence_world::{self as world, query, World};

const DEFAULT_GRID_COLUMNS: u32 = 10;
const DEFAULT_GRID_ROWS: u32 = 10;
const DEFAULT_TILE_LENGTH: f32 = 100.0;
const DEFAULT_BUG_STEP_MS: u64 = 250;
const DEFAULT_BUG_SPAWN_INTERVAL_MS: u64 = 1_000;
const SPAWN_RNG_SEED: u64 = 0x4d59_5df4_d0f3_3173;
const TILE_LENGTH_TOLERANCE: f32 = 1e-3;

#[derive(Clone, Copy, Debug, PartialEq, Eq)]
struct PlacementRejection {
    kind: TowerKind,
    origin: CellCoord,
    reason: PlacementError,
}

#[derive(Clone, Copy, Debug, PartialEq, Eq)]
struct RemovalRejection {
    tower: TowerId,
    reason: RemovalError,
}

/// Populates the scene with targeting beams derived from system DTOs.
pub fn push_tower_targets(scene: &mut Scene, targets: &[TowerTarget]) {
    scene.tower_targets.clear();
    scene.tower_targets.reserve(targets.len());
    for target in targets {
        let from = Vec2::new(
            target.tower_center_cells.column(),
            target.tower_center_cells.row(),
        );
        let to = Vec2::new(
            target.bug_center_cells.column(),
            target.bug_center_cells.row(),
        );
        scene
            .tower_targets
            .push(TowerTargetLine::new(target.tower, target.bug, from, to));
    }
}

/// Populates the scene with projectiles derived from world snapshots.
///
/// `target_position` resolves the current cell-space destination for each projectile
/// using the target bug identifier and the cached half-cell fallback destination.
pub fn push_projectiles(
    scene: &mut Scene,
    projectiles: &[ProjectileSnapshot],
    mut target_position: impl FnMut(BugId, Vec2) -> Vec2,
) {
    scene.projectiles.clear();
    scene.projectiles.reserve(projectiles.len());

    for snapshot in projectiles {
        let from = half_point_to_cells(snapshot.origin_half);
        let fallback_to = half_point_to_cells(snapshot.dest_half);
        let to = target_position(snapshot.target, fallback_to);

        let progress = if snapshot.distance_half == 0 {
            1.0
        } else {
            let ratio = (snapshot.travelled_half as f64) / (snapshot.distance_half as f64);
            ratio.clamp(0.0, 1.0) as f32
        };

        let direction = to - from;
        let position = if progress <= 0.0 {
            from
        } else if progress >= 1.0 || direction.length_squared() <= f32::EPSILON {
            to
        } else {
            from + direction * progress
        };

        scene.projectiles.push(SceneProjectile::new(
            snapshot.projectile,
            from,
            to,
            position,
            progress,
        ));
    }

    fn half_point_to_cells(point: CellPointHalf) -> Vec2 {
        Vec2::new(
            point.column_half() as f32 / 2.0,
            point.row_half() as f32 / 2.0,
        )
    }
}

/// Command-line arguments for launching the Maze Defence experience.
#[derive(Debug, Parser)]
#[command(author, version, about, long_about = None)]
// Developers: changing CLI arguments requires updating the README's command-line documentation.
struct CliArgs {
    /// Tile grid dimensions expressed as WIDTHxHEIGHT (for example 12x18).
    #[arg(short = 's', long = "size", value_name = "WIDTHxHEIGHT", conflicts_with_all = ["width", "height"])]
    grid_size: Option<GridSizeArg>,
    /// Number of columns in the tile grid when using explicit dimensions.
    #[arg(long, value_name = "COLUMNS", requires = "height")]
    width: Option<u32>,
    /// Number of rows in the tile grid when using explicit dimensions.
    #[arg(long, value_name = "ROWS", requires = "width")]
    height: Option<u32>,
    /// Number of cells drawn along each tile edge when rendering.
    #[arg(
        long = "cells-per-tile",
        value_name = "COUNT",
        default_value_t = TileGridPresentation::DEFAULT_CELLS_PER_TILE,
        value_parser = clap::value_parser!(u32).range(1..)
    )]
    cells_per_tile: u32,
    /// Milliseconds each bug waits between steps. Smaller values make bugs move faster.
    #[arg(
        long = "bug-step-ms",
        value_name = "MILLISECONDS",
        default_value_t = DEFAULT_BUG_STEP_MS,
        value_parser = clap::value_parser!(u64).range(1..=60_000)
    )]
    bug_step_ms: u64,
    /// Milliseconds between automatic bug spawns while in attack mode.
    #[arg(
        long = "bug-spawn-interval-ms",
        value_name = "MILLISECONDS",
        default_value_t = DEFAULT_BUG_SPAWN_INTERVAL_MS,
        value_parser = clap::value_parser!(u64).range(1..=60_000)
    )]
    bug_spawn_interval_ms: u64,
    /// Requests that the renderer either synchronise presentation with the display refresh rate or run uncapped.
    #[arg(long, value_enum, value_name = "on|off")]
    vsync: Option<VsyncMode>,
<<<<<<< HEAD
    /// Restores the provided layout snapshot before the first frame renders.
    #[arg(long, value_name = "LAYOUT")]
    layout: Option<String>,
=======
    /// Controls whether per-second frame timing metrics are printed to stdout.
    #[arg(long = "show-fps", value_enum, value_name = "on|off", default_value_t = Toggle::Off)]
    show_fps: Toggle,
>>>>>>> d3d0603d
}

/// CLI argument controlling whether vertical sync is requested from the rendering backend.
#[derive(Clone, Copy, Debug, ValueEnum)]
enum VsyncMode {
    /// Request presentation synchronisation with the display refresh rate.
    On,
    /// Request uncapped presentation without waiting for the display refresh rate.
    Off,
}

/// Generic on/off toggle used by CLI flags.
#[derive(Clone, Copy, Debug, ValueEnum)]
enum Toggle {
    /// Enable the associated behaviour.
    On,
    /// Disable the associated behaviour.
    Off,
}

impl Toggle {
    /// Returns whether the toggle requests the behaviour to be enabled.
    #[must_use]
    fn enabled(self) -> bool {
        matches!(self, Self::On)
    }
}

/// Grid dimensions parsed from a WIDTHxHEIGHT command-line argument.
#[derive(Clone, Copy, Debug)]
struct GridSizeArg {
    columns: u32,
    rows: u32,
}

impl GridSizeArg {
    /// Converts the parsed grid size into discrete dimensions.
    #[must_use]
    fn into_dimensions(self) -> (u32, u32) {
        (self.columns, self.rows)
    }
}

impl FromStr for GridSizeArg {
    type Err = String;

    fn from_str(value: &str) -> Result<Self, Self::Err> {
        let (columns, rows) = value
            .split_once(['x', 'X'])
            .ok_or_else(|| "expected format WIDTHxHEIGHT".to_string())?;

        let columns = columns
            .trim()
            .parse::<u32>()
            .map_err(|error| format!("invalid width: {error}"))?;
        let rows = rows
            .trim()
            .parse::<u32>()
            .map_err(|error| format!("invalid height: {error}"))?;

        if columns == 0 || rows == 0 {
            return Err("grid dimensions must be positive".to_string());
        }

        Ok(Self { columns, rows })
    }
}

/// Entry point for the Maze Defence command-line interface.
fn main() -> Result<()> {
    let args = CliArgs::parse();
    let show_fps = args.show_fps.enabled();

    let (columns, rows) = if let Some(size) = args.grid_size {
        size.into_dimensions()
    } else if let (Some(width), Some(height)) = (args.width, args.height) {
        (width, height)
    } else {
        (DEFAULT_GRID_COLUMNS, DEFAULT_GRID_ROWS)
    };

    let bug_step_duration = Duration::from_millis(args.bug_step_ms);
    let bug_spawn_interval = Duration::from_millis(args.bug_spawn_interval_ms);
    let mut simulation = Simulation::new(
        columns,
        rows,
        DEFAULT_TILE_LENGTH,
        args.cells_per_tile,
        bug_step_duration,
        bug_spawn_interval,
    );
    if let Some(layout) = args.layout.as_deref() {
        simulation
            .apply_layout_string(layout)
            .with_context(|| "failed to restore layout from --layout")?;
    }
    let bootstrap = Bootstrap;
    let (banner, grid_scene, wall_color) = {
        let world = simulation.world();
        let banner = bootstrap.welcome_banner(world).to_owned();
        let tile_grid = bootstrap.tile_grid(world);
        let grid_scene = TileGridPresentation::new(
            tile_grid.columns().get(),
            tile_grid.rows().get(),
            tile_grid.tile_length(),
            args.cells_per_tile,
            Color::from_rgb_u8(31, 54, 22),
        )?;
        let wall_color = Color::from_rgb_u8(68, 45, 15);
        (banner, grid_scene, wall_color)
    };

    let mut scene = Scene::new(
        grid_scene,
        wall_color,
        Vec::new(),
        Vec::new(),
        Vec::new(),
        Vec::new(),
        Vec::new(),
        None,
        query::play_mode(simulation.world()),
        None,
        None,
        None,
    );
    simulation.populate_scene(&mut scene);

    let presentation = Presentation::new(banner, Color::from_rgb_u8(85, 142, 52), scene);

    let backend = match args.vsync {
        Some(VsyncMode::On) => MacroquadBackend::default().with_vsync(true),
        Some(VsyncMode::Off) => MacroquadBackend::default().with_vsync(false),
        None => MacroquadBackend::default(),
    };
    let backend = backend.with_show_fps(show_fps);

    backend.run(presentation, move |dt, input, scene| {
        simulation.handle_input(input);
        simulation.advance(dt);
        let populate_start = Instant::now();
        simulation.populate_scene(scene);
        let scene_population = populate_start.elapsed();
        let advance_profile = simulation.last_advance_profile();
        FrameSimulationBreakdown::new(
            advance_profile.total,
            advance_profile.pathfinding,
            scene_population,
        )
    })
}

#[derive(Debug)]
struct Simulation {
    world: World,
    builder: TowerBuilder,
    movement: Movement,
    spawning: Spawning,
    tower_targeting: TowerTargeting,
    tower_combat: TowerCombat,
    tower_cooldowns: TowerCooldownView,
    projectiles: Vec<ProjectileSnapshot>,
    current_targets: Vec<TowerTarget>,
    pending_events: Vec<Event>,
    scratch_commands: Vec<Command>,
    queued_commands: Vec<Command>,
    pending_input: FrameInput,
    builder_preview: Option<BuilderPlacementPreview>,
    tower_feedback: Option<TowerInteractionFeedback>,
    last_placement_rejection: Option<PlacementRejection>,
    last_removal_rejection: Option<RemovalRejection>,
    bug_step_duration: Duration,
    bug_motions: HashMap<BugId, BugMotion>,
    cells_per_tile: u32,
    last_advance_profile: AdvanceProfile,
    last_announced_play_mode: PlayMode,
    #[cfg(test)]
    last_frame_events: Vec<Event>,
}

#[derive(Debug)]
enum LayoutImportError {
    ColumnMismatch { expected: u32, observed: u32 },
    RowMismatch { expected: u32, observed: u32 },
    CellsPerTileMismatch { expected: u32, observed: u32 },
    TileLengthMismatch { expected: f32, observed: f32 },
    RestorationMismatch { expected: usize, observed: usize },
}

impl fmt::Display for LayoutImportError {
    fn fmt(&self, f: &mut fmt::Formatter<'_>) -> fmt::Result {
        match self {
            Self::ColumnMismatch { expected, observed } => write!(
                f,
                "Layout uses {observed} columns but the current map expects {expected}."
            ),
            Self::RowMismatch { expected, observed } => write!(
                f,
                "Layout uses {observed} rows but the current map expects {expected}."
            ),
            Self::CellsPerTileMismatch { expected, observed } => write!(
                f,
                "Layout was authored with {observed} cells per tile but the map is configured for {expected}."
            ),
            Self::TileLengthMismatch { expected, observed } => write!(
                f,
                "Layout was authored with tile length {observed} but the map is configured for {expected}."
            ),
            Self::RestorationMismatch { expected, observed } => write!(
                f,
                "Restored {observed} towers but the layout specified {expected}."
            ),
        }
    }
}

impl std::error::Error for LayoutImportError {}

#[derive(Clone, Copy, Debug, Default)]
struct AdvanceProfile {
    total: Duration,
    pathfinding: Duration,
}

impl AdvanceProfile {
    fn new(total: Duration, pathfinding: Duration) -> Self {
        Self { total, pathfinding }
    }
}

#[derive(Clone, Copy, Debug, Default)]
struct ProcessEventsProfile {
    pathfinding: Duration,
}

impl ProcessEventsProfile {
    fn add_pathfinding(&mut self, duration: Duration) {
        self.pathfinding = self.pathfinding.saturating_add(duration);
    }
}

#[derive(Clone, Copy, Debug)]
struct BugMotion {
    from: CellCoord,
    to: CellCoord,
    elapsed: Duration,
}

impl BugMotion {
    fn new(from: CellCoord, to: CellCoord) -> Self {
        Self {
            from,
            to,
            elapsed: Duration::ZERO,
        }
    }

    fn advance(&mut self, dt: Duration, step_duration: Duration) {
        if dt.is_zero() {
            return;
        }

        self.elapsed = self.elapsed.saturating_add(dt);
        if !step_duration.is_zero() {
            self.elapsed = self.elapsed.min(step_duration);
        }
    }

    fn progress(&self, step_duration: Duration) -> f32 {
        if step_duration.is_zero() {
            return 1.0;
        }

        let numerator = self.elapsed.as_secs_f32();
        let denominator = step_duration.as_secs_f32();
        if denominator <= f32::EPSILON {
            1.0
        } else {
            (numerator / denominator).clamp(0.0, 1.0)
        }
    }
}

impl Simulation {
    fn new(
        columns: u32,
        rows: u32,
        tile_length: f32,
        cells_per_tile: u32,
        bug_step: Duration,
        bug_spawn_interval: Duration,
    ) -> Self {
        let mut world = World::new();
        let mut pending_events = Vec::new();
        world::apply(
            &mut world,
            Command::ConfigureTileGrid {
                columns: TileCoord::new(columns),
                rows: TileCoord::new(rows),
                tile_length,
                cells_per_tile,
            },
            &mut pending_events,
        );
        world::apply(
            &mut world,
            Command::ConfigureBugStep {
                step_duration: bug_step,
            },
            &mut pending_events,
        );

        let initial_play_mode = query::play_mode(&world);
        let mut simulation = Self {
            world,
            builder: TowerBuilder::default(),
            movement: Movement::default(),
            spawning: Spawning::new(SpawningConfig::new(bug_spawn_interval, SPAWN_RNG_SEED)),
            tower_targeting: TowerTargeting::new(),
            tower_combat: TowerCombat::new(),
            tower_cooldowns: TowerCooldownView::default(),
            projectiles: Vec::new(),
            current_targets: Vec::new(),
            pending_events,
            scratch_commands: Vec::new(),
            queued_commands: Vec::new(),
            pending_input: FrameInput::default(),
            builder_preview: None,
            tower_feedback: None,
            last_placement_rejection: None,
            last_removal_rejection: None,
            bug_step_duration: bug_step,
            bug_motions: HashMap::new(),
            cells_per_tile,
            last_advance_profile: AdvanceProfile::default(),
            last_announced_play_mode: initial_play_mode,
            #[cfg(test)]
            last_frame_events: Vec::new(),
        };
        let _ = simulation.process_pending_events(None, TowerBuilderInput::default());
        simulation.builder_preview = simulation.compute_builder_preview();
        simulation.last_announced_play_mode = query::play_mode(&simulation.world);
        simulation
    }

    fn world(&self) -> &World {
        &self.world
    }

    fn handle_input(&mut self, input: FrameInput) {
        if input.mode_toggle {
            let current_mode = query::play_mode(&self.world);
            let next_mode = match current_mode {
                PlayMode::Attack => PlayMode::Builder,
                PlayMode::Builder => PlayMode::Attack,
            };
            self.queued_commands
                .push(Command::SetPlayMode { mode: next_mode });
        }

        self.pending_input = FrameInput {
            mode_toggle: false,
            cursor_world_space: input.cursor_world_space,
            cursor_tile_space: input.cursor_tile_space,
            confirm_action: input.confirm_action,
            remove_action: input.remove_action,
            ..FrameInput::default()
        };
    }

    fn capture_layout_snapshot(&self) -> TowerLayoutSnapshot {
        let tile_grid = query::tile_grid(&self.world);
        let towers = query::towers(&self.world);
        let towers = towers
            .iter()
            .map(|tower| TowerLayoutTower {
                kind: tower.kind,
                origin: tower.region.origin(),
            })
            .collect();
        TowerLayoutSnapshot {
            columns: tile_grid.columns().get(),
            rows: tile_grid.rows().get(),
            tile_length: tile_grid.tile_length(),
            cells_per_tile: query::cells_per_tile(&self.world),
            towers,
        }
    }

    fn apply_layout_string(&mut self, text: &str) -> Result<()> {
        let snapshot = TowerLayoutSnapshot::decode(text)
            .map_err(|error| anyhow!("Failed to decode layout snapshot: {error}"))?;
        self.apply_layout_snapshot(&snapshot)
            .map_err(|error| anyhow!(error.to_string()))?;
        Ok(())
    }

    fn apply_layout_snapshot(
        &mut self,
        snapshot: &TowerLayoutSnapshot,
    ) -> Result<(), LayoutImportError> {
        let expected_towers = snapshot.towers.len();
        self.queue_layout_import(snapshot)?;
        self.process_layout_commands_immediately();
        let actual = query::towers(&self.world).iter().count();
        if actual != expected_towers {
            return Err(LayoutImportError::RestorationMismatch {
                expected: expected_towers,
                observed: actual,
            });
        }
        Ok(())
    }

    fn queue_layout_import(
        &mut self,
        snapshot: &TowerLayoutSnapshot,
    ) -> Result<(), LayoutImportError> {
        let tile_grid = query::tile_grid(&self.world);
        if tile_grid.columns().get() != snapshot.columns {
            return Err(LayoutImportError::ColumnMismatch {
                expected: tile_grid.columns().get(),
                observed: snapshot.columns,
            });
        }

        if tile_grid.rows().get() != snapshot.rows {
            return Err(LayoutImportError::RowMismatch {
                expected: tile_grid.rows().get(),
                observed: snapshot.rows,
            });
        }

        let cells_per_tile = query::cells_per_tile(&self.world);
        if cells_per_tile != snapshot.cells_per_tile {
            return Err(LayoutImportError::CellsPerTileMismatch {
                expected: cells_per_tile,
                observed: snapshot.cells_per_tile,
            });
        }

        let tile_length = tile_grid.tile_length();
        if (tile_length - snapshot.tile_length).abs() > TILE_LENGTH_TOLERANCE {
            return Err(LayoutImportError::TileLengthMismatch {
                expected: tile_length,
                observed: snapshot.tile_length,
            });
        }

        let current_mode = query::play_mode(&self.world);
        if current_mode != PlayMode::Builder {
            self.queued_commands.push(Command::SetPlayMode {
                mode: PlayMode::Builder,
            });
        }

        let towers = query::towers(&self.world);
        for tower in towers.iter() {
            self.queued_commands
                .push(Command::RemoveTower { tower: tower.id });
        }

        for layout_tower in &snapshot.towers {
            self.queued_commands.push(Command::PlaceTower {
                kind: layout_tower.kind,
                origin: layout_tower.origin,
            });
        }

        if current_mode != PlayMode::Builder {
            self.queued_commands
                .push(Command::SetPlayMode { mode: current_mode });
        }

        Ok(())
    }

    fn process_layout_commands_immediately(&mut self) {
        let builder_preview = self.compute_builder_preview();
        let builder_input = TowerBuilderInput::default();
        self.pending_events.clear();
        self.flush_queued_commands();
        let events_profile = self.process_pending_events(builder_preview, builder_input);
        self.builder_preview = self.compute_builder_preview();
        self.last_advance_profile = AdvanceProfile::new(Duration::ZERO, events_profile.pathfinding);
        self.last_announced_play_mode = query::play_mode(&self.world);
    }

    fn advance(&mut self, dt: Duration) {
        let frame_start = Instant::now();
        let builder_preview = self.compute_builder_preview();
        let builder_input = self.prepare_builder_input();

        self.pending_events.clear();
        self.flush_queued_commands();

        self.advance_bug_motions(dt);
        if !dt.is_zero() {
            world::apply(
                &mut self.world,
                Command::Tick { dt },
                &mut self.pending_events,
            );
        }

        let events_profile = self.process_pending_events(builder_preview, builder_input);
        self.builder_preview = self.compute_builder_preview();
        self.last_advance_profile =
            AdvanceProfile::new(frame_start.elapsed(), events_profile.pathfinding);
        self.announce_builder_mode_if_changed();
    }

    fn announce_builder_mode_if_changed(&mut self) {
        let current_mode = query::play_mode(&self.world);
        if current_mode != self.last_announced_play_mode {
            let previous_mode = self.last_announced_play_mode;
            self.last_announced_play_mode = current_mode;
            if cfg!(test) {
                return;
            }
            if current_mode == PlayMode::Builder || previous_mode == PlayMode::Builder {
                let snapshot = self.capture_layout_snapshot();
                let encoded = snapshot.encode();
                println!("{encoded}");
            }
        }
    }

    fn advance_bug_motions(&mut self, dt: Duration) {
        if dt.is_zero() || self.bug_motions.is_empty() {
            return;
        }

        let step_duration = self.bug_step_duration;
        for motion in self.bug_motions.values_mut() {
            motion.advance(dt, step_duration);
        }
    }

    fn last_advance_profile(&self) -> AdvanceProfile {
        self.last_advance_profile
    }

    fn interpolated_bug_position_with_cell(&self, id: BugId, cell: Option<CellCoord>) -> Vec2 {
        if let Some(motion) = self.bug_motions.get(&id) {
            let from = Self::cell_center(motion.from);
            let to = Self::cell_center(motion.to);
            let progress = motion.progress(self.bug_step_duration);
            return from + (to - from) * progress;
        }

        if let Some(cell) = cell {
            return Self::cell_center(cell);
        }

        let occupancy = query::occupancy_view(&self.world);
        let (columns, rows) = occupancy.dimensions();
        for row in 0..rows {
            for column in 0..columns {
                let cell = CellCoord::new(column, row);
                if occupancy.occupant(cell) == Some(id) {
                    return Self::cell_center(cell);
                }
            }
        }

        Vec2::new(0.5, 0.5)
    }

    fn cell_center(cell: CellCoord) -> Vec2 {
        Vec2::new(cell.column() as f32 + 0.5, cell.row() as f32 + 0.5)
    }

    fn populate_scene(&mut self, scene: &mut Scene) {
        let wall_view = query::walls(&self.world);
        scene.walls.clear();
        scene.walls.extend(
            wall_view
                .iter()
                .map(|wall| SceneWall::new(wall.column(), wall.row())),
        );

        let bug_view = query::bug_view(&self.world);
        scene.bugs.clear();
        let mut bug_positions = HashMap::new();
        for bug in bug_view.iter() {
            let color = bug.color;
            let position = self.interpolated_bug_position_with_cell(bug.id, Some(bug.cell));
            let _ = bug_positions.insert(bug.id, position);
            scene.bugs.push(BugPresentation::new(
                bug.id,
                position,
                Color::from_rgb_u8(color.red(), color.green(), color.blue()),
                BugHealthPresentation::new(bug.health.get(), bug.max_health.get()),
            ));
        }

        let tower_view = query::towers(&self.world);
        scene.towers.clear();
        scene.towers.extend(
            tower_view
                .iter()
                .map(|tower| SceneTower::new(tower.id, tower.kind, tower.region)),
        );

        push_tower_targets(scene, &self.current_targets);
        push_projectiles(scene, &self.projectiles, |bug, fallback| {
            bug_positions.get(&bug).copied().unwrap_or(fallback)
        });

        scene.play_mode = query::play_mode(&self.world);
        scene.tower_preview = if scene.play_mode == PlayMode::Builder {
            self.builder_preview().map(|preview| {
                TowerPreview::new(
                    preview.kind,
                    preview.region,
                    preview.placeable,
                    preview.rejection,
                )
            })
        } else {
            None
        };
        scene.active_tower_footprint_tiles = if scene.play_mode == PlayMode::Builder {
            Some(self.selected_tower_footprint_tiles())
        } else {
            None
        };
        scene.hovered_tower = if scene.play_mode == PlayMode::Attack {
            match (
                self.pending_input.cursor_tile_space,
                self.pending_input.cursor_world_space,
            ) {
                (Some(_), Some(world)) => {
                    let cell = self.world_position_to_cell(world);
                    query::tower_at(&self.world, cell)
                }
                _ => None,
            }
        } else {
            None
        };
        scene.tower_feedback = self.tower_feedback;
    }

    fn process_pending_events(
        &mut self,
        mut builder_preview: Option<BuilderPlacementPreview>,
        mut builder_input: TowerBuilderInput,
    ) -> ProcessEventsProfile {
        let mut events = std::mem::take(&mut self.pending_events);
        let mut next_events = Vec::new();
        let mut profile = ProcessEventsProfile::default();

        #[cfg(test)]
        {
            self.last_frame_events.clear();
        }

        let mut ran_iteration = false;

        loop {
            if events.is_empty() {
                if next_events.is_empty() && ran_iteration {
                    break;
                }
                events = std::mem::take(&mut next_events);
            }

            ran_iteration = true;

            #[cfg(test)]
            {
                self.last_frame_events.extend(events.iter().cloned());
            }

            self.handle_bug_motion_events(&events);
            self.record_tower_feedback(&events);

            let play_mode = query::play_mode(&self.world);
            let spawners = query::bug_spawners(&self.world);
            self.scratch_commands.clear();
            self.spawning
                .handle(&events, play_mode, &spawners, &mut self.scratch_commands);
            for command in self.scratch_commands.drain(..) {
                world::apply(&mut self.world, command, &mut next_events);
            }

            self.scratch_commands.clear();
            if play_mode == PlayMode::Attack {
                let bug_view = query::bug_view(&self.world);
                let occupancy_view = query::occupancy_view(&self.world);
                let target_cells = query::target_cells(&self.world);
                let navigation_view = query::navigation_field(&self.world);
                let reservation_ledger = query::reservation_ledger(&self.world);
                let pathfinding_start = Instant::now();
                self.movement.handle(
                    &events,
                    &bug_view,
                    occupancy_view,
                    navigation_view,
                    reservation_ledger,
                    &target_cells,
                    |cell| query::is_cell_blocked(&self.world, cell),
                    &mut self.scratch_commands,
                );
                profile.add_pathfinding(pathfinding_start.elapsed());
            }
            for command in self.scratch_commands.drain(..) {
                world::apply(&mut self.world, command, &mut next_events);
            }

            self.refresh_tower_targets(play_mode);

            self.scratch_commands.clear();
            let mut tower_at = |cell| query::tower_at(&self.world, cell);
            let preview_for_frame = builder_preview;
            let input_for_frame = builder_input;
            self.builder.handle(
                &events,
                preview_for_frame,
                input_for_frame,
                &mut tower_at,
                &mut self.scratch_commands,
            );
            builder_preview = None;
            builder_input = TowerBuilderInput::default();
            for command in self.scratch_commands.drain(..) {
                world::apply(&mut self.world, command, &mut next_events);
            }

            events.clear();
        }

        self.pending_events = events;
        self.pending_events.clear();

        #[cfg(test)]
        {
            self.last_frame_events.extend(next_events.iter().cloned());
        }

        profile
    }

    fn handle_bug_motion_events(&mut self, events: &[Event]) {
        for event in events {
            match event {
                Event::BugAdvanced { bug_id, from, to } => {
                    let _ = self.bug_motions.insert(*bug_id, BugMotion::new(*from, *to));
                }
                Event::BugSpawned { bug_id, .. } | Event::BugExited { bug_id, .. } => {
                    let _ = self.bug_motions.remove(bug_id);
                }
                Event::BugDied { bug } => {
                    let _ = self.bug_motions.remove(bug);
                }
                Event::PlayModeChanged { mode } if *mode == PlayMode::Builder => {
                    self.bug_motions.clear();
                }
                _ => {}
            }
        }
    }

    fn record_tower_feedback(&mut self, events: &[Event]) {
        for event in events {
            match event {
                Event::TowerPlacementRejected {
                    kind,
                    origin,
                    reason,
                } => {
                    let rejection = PlacementRejection {
                        kind: *kind,
                        origin: *origin,
                        reason: *reason,
                    };
                    self.last_placement_rejection = Some(rejection);
                    self.tower_feedback = Some(TowerInteractionFeedback::PlacementRejected {
                        kind: *kind,
                        origin: *origin,
                        reason: *reason,
                    });
                }
                Event::TowerRemovalRejected { tower, reason } => {
                    let rejection = RemovalRejection {
                        tower: *tower,
                        reason: *reason,
                    };
                    self.last_removal_rejection = Some(rejection);
                    self.tower_feedback = Some(TowerInteractionFeedback::RemovalRejected {
                        tower: *tower,
                        reason: *reason,
                    });
                }
                Event::TowerPlaced { .. } => {
                    self.last_placement_rejection = None;
                    if matches!(
                        self.tower_feedback,
                        Some(TowerInteractionFeedback::PlacementRejected { .. })
                    ) {
                        self.tower_feedback = None;
                    }
                }
                Event::TowerRemoved { .. } => {
                    self.last_removal_rejection = None;
                    if matches!(
                        self.tower_feedback,
                        Some(TowerInteractionFeedback::RemovalRejected { .. })
                    ) {
                        self.tower_feedback = None;
                    }
                }
                _ => {}
            }
        }
    }

    fn refresh_tower_targets(&mut self, play_mode: PlayMode) {
        if play_mode != PlayMode::Attack {
            if !self.current_targets.is_empty() {
                self.current_targets.clear();
            }
            self.tower_cooldowns = TowerCooldownView::default();
            if !self.projectiles.is_empty() {
                self.projectiles.clear();
            }
            return;
        }

        self.tower_cooldowns = query::tower_cooldowns(&self.world);
        self.projectiles.clear();
        self.projectiles.extend(query::projectiles(&self.world));

        let towers = query::towers(&self.world);
        let bugs = query::bug_view(&self.world);
        let cells_per_tile = query::cells_per_tile(&self.world);
        self.tower_targeting.handle(
            play_mode,
            &towers,
            &bugs,
            cells_per_tile,
            &mut self.current_targets,
        );

        if self.current_targets.is_empty() {
            return;
        }

        self.tower_combat.handle(
            play_mode,
            self.tower_cooldowns.clone(),
            &self.current_targets,
            &mut self.queued_commands,
        );
    }

    fn prepare_builder_input(&mut self) -> TowerBuilderInput {
        let cursor_cell = self
            .pending_input
            .cursor_tile_space
            .map(|tile| self.tile_position_to_cell(tile));
        let input = TowerBuilderInput::new(
            self.pending_input.confirm_action,
            self.pending_input.remove_action,
            cursor_cell,
        );
        self.pending_input.confirm_action = false;
        self.pending_input.remove_action = false;
        input
    }

    fn compute_builder_preview(&self) -> Option<BuilderPlacementPreview> {
        let tile_position = self.pending_input.cursor_tile_space?;
        let origin = self.tile_position_to_cell(tile_position);
        let kind = self.selected_tower_kind();
        let footprint = Self::tower_footprint(kind);
        let region = CellRect::from_origin_and_size(origin, footprint);
        let mut placeable = self.region_is_placeable(region);
        let rejection = self.last_placement_rejection.and_then(|rejection| {
            if rejection.kind == kind && rejection.origin == origin {
                Some(rejection.reason)
            } else {
                None
            }
        });
        if rejection.is_some() {
            placeable = false;
        }
        Some(BuilderPlacementPreview::new(
            kind, origin, region, placeable, rejection,
        ))
    }

    fn selected_tower_kind(&self) -> TowerKind {
        TowerKind::Basic
    }

    fn tower_footprint(kind: TowerKind) -> CellRectSize {
        match kind {
            TowerKind::Basic => CellRectSize::new(4, 4),
        }
    }

    fn selected_tower_footprint_tiles(&self) -> Vec2 {
        if self.cells_per_tile == 0 {
            return Vec2::ZERO;
        }

        let footprint = Self::tower_footprint(self.selected_tower_kind());
        Vec2::new(
            footprint.width() as f32 / self.cells_per_tile as f32,
            footprint.height() as f32 / self.cells_per_tile as f32,
        )
    }

    fn tile_position_to_cell(&self, position: TileSpacePosition) -> CellCoord {
        let cells_per_tile = self.cells_per_tile.max(1);
        let column_cells = (position.column_in_tiles() * cells_per_tile as f32).round() as u32;
        let row_cells = (position.row_in_tiles() * cells_per_tile as f32).round() as u32;
        let column = TileGridPresentation::SIDE_BORDER_CELL_LAYERS.saturating_add(column_cells);
        let row = TileGridPresentation::TOP_BORDER_CELL_LAYERS.saturating_add(row_cells);
        CellCoord::new(column, row)
    }

    fn world_position_to_cell(&self, position: Vec2) -> CellCoord {
        let tile_grid = query::tile_grid(&self.world);
        let cells_per_tile = self.cells_per_tile.max(1);
        let tile_length = tile_grid.tile_length();
        if tile_length <= f32::EPSILON {
            return CellCoord::new(
                TileGridPresentation::SIDE_BORDER_CELL_LAYERS,
                TileGridPresentation::TOP_BORDER_CELL_LAYERS,
            );
        }

        let cell_length = tile_length / cells_per_tile as f32;
        if cell_length <= f32::EPSILON {
            return CellCoord::new(
                TileGridPresentation::SIDE_BORDER_CELL_LAYERS,
                TileGridPresentation::TOP_BORDER_CELL_LAYERS,
            );
        }

        let column_cells = Self::world_axis_to_cell_index(
            position.x,
            tile_grid.columns().get(),
            cells_per_tile,
            cell_length,
        );
        let row_cells = Self::world_axis_to_cell_index(
            position.y,
            tile_grid.rows().get(),
            cells_per_tile,
            cell_length,
        );

        let column = TileGridPresentation::SIDE_BORDER_CELL_LAYERS.saturating_add(column_cells);
        let row = TileGridPresentation::TOP_BORDER_CELL_LAYERS.saturating_add(row_cells);
        CellCoord::new(column, row)
    }

    fn world_axis_to_cell_index(
        value: f32,
        tiles: u32,
        cells_per_tile: u32,
        cell_length: f32,
    ) -> u32 {
        if tiles == 0 || cells_per_tile == 0 || cell_length <= f32::EPSILON {
            return 0;
        }

        let total_cells = tiles.saturating_mul(cells_per_tile);
        if total_cells == 0 {
            return 0;
        }

        let index = (value / cell_length).floor();
        if !index.is_finite() {
            return 0;
        }

        let max_index = (total_cells - 1) as f32;
        if index < 0.0 {
            return 0;
        }

        if index > max_index {
            return total_cells - 1;
        }

        index as u32
    }

    fn region_is_placeable(&self, region: CellRect) -> bool {
        let size = region.size();
        if size.width() == 0 || size.height() == 0 {
            return false;
        }

        let origin = region.origin();
        for column_offset in 0..size.width() {
            let Some(column) = origin.column().checked_add(column_offset) else {
                return false;
            };
            for row_offset in 0..size.height() {
                let Some(row) = origin.row().checked_add(row_offset) else {
                    return false;
                };
                let cell = CellCoord::new(column, row);
                if query::is_cell_blocked(&self.world, cell) {
                    return false;
                }
            }
        }

        true
    }

    fn builder_preview(&self) -> Option<BuilderPlacementPreview> {
        self.builder_preview
    }

    #[cfg(test)]
    fn bug_step_duration(&self) -> Duration {
        self.bug_step_duration
    }

    #[cfg(test)]
    fn last_frame_events(&self) -> &[Event] {
        &self.last_frame_events
    }

    #[cfg(test)]
    fn tower_feedback(&self) -> Option<TowerInteractionFeedback> {
        self.tower_feedback
    }

    #[cfg(test)]
    fn current_targets(&self) -> &[TowerTarget] {
        &self.current_targets
    }

    #[cfg(test)]
    fn tower_cooldowns(&self) -> &TowerCooldownView {
        &self.tower_cooldowns
    }

    #[cfg(test)]
    fn projectiles(&self) -> &[ProjectileSnapshot] {
        &self.projectiles
    }

    #[cfg(test)]
    fn queued_commands(&self) -> &[Command] {
        &self.queued_commands
    }

    fn flush_queued_commands(&mut self) {
        if self.queued_commands.is_empty() {
            return;
        }

        for command in self.queued_commands.drain(..) {
            if let Command::ConfigureBugStep { step_duration } = &command {
                self.bug_step_duration = *step_duration;
                self.bug_motions.clear();
            }
            world::apply(&mut self.world, command, &mut self.pending_events);
        }
    }
}

impl Drop for Simulation {
    fn drop(&mut self) {
        if cfg!(test) {
            return;
        }

        let snapshot = self.capture_layout_snapshot();
        let encoded = snapshot.encode();
        println!("{encoded}");
    }
}

#[cfg(test)]
mod tests {
    use super::*;
    use glam::Vec2;
    use maze_defence_core::{BugColor, BugId, Health, ProjectileId};

    fn new_simulation() -> Simulation {
        Simulation::new(
            4,
            3,
            32.0,
            TileGridPresentation::DEFAULT_CELLS_PER_TILE,
            Duration::from_millis(200),
            Duration::from_secs(1),
        )
    }

    fn make_scene() -> Scene {
        let tile_grid = TileGridPresentation::new(
            4,
            3,
            32.0,
            TileGridPresentation::DEFAULT_CELLS_PER_TILE,
            Color::from_rgb_u8(30, 30, 30),
        )
        .expect("valid grid dimensions");
        let wall_color = Color::from_rgb_u8(60, 45, 30);

        Scene::new(
            tile_grid,
            wall_color,
            Vec::new(),
            Vec::new(),
            Vec::new(),
            Vec::new(),
            Vec::new(),
            None,
            PlayMode::Attack,
            None,
            None,
            None,
        )
    }

    #[test]
    fn push_projectiles_converts_half_coordinates() {
        let mut scene = make_scene();
        let snapshot = ProjectileSnapshot {
            projectile: ProjectileId::new(7),
            tower: TowerId::new(11),
            target: BugId::new(3),
            origin_half: CellPointHalf::new(6, 4),
            dest_half: CellPointHalf::new(14, 12),
            distance_half: 10,
            travelled_half: 5,
        };

        push_projectiles(&mut scene, &[snapshot], |_bug, fallback| fallback);

        assert_eq!(scene.projectiles.len(), 1);
        let projectile = scene.projectiles[0];
        assert_eq!(projectile.id, snapshot.projectile);
        assert_eq!(projectile.from, Vec2::new(3.0, 2.0));
        assert_eq!(projectile.to, Vec2::new(7.0, 6.0));
        assert!((projectile.progress - 0.5).abs() <= f32::EPSILON);
        assert_eq!(projectile.position, Vec2::new(5.0, 4.0));
    }

    #[test]
    fn push_projectiles_homes_toward_dynamic_target() {
        let mut scene = make_scene();
        let snapshot = ProjectileSnapshot {
            projectile: ProjectileId::new(7),
            tower: TowerId::new(11),
            target: BugId::new(3),
            origin_half: CellPointHalf::new(6, 4),
            dest_half: CellPointHalf::new(14, 12),
            distance_half: 10,
            travelled_half: 5,
        };

        push_projectiles(&mut scene, &[snapshot], |_bug, fallback| {
            fallback + Vec2::new(2.0, 2.0)
        });

        let projectile = scene.projectiles[0];
        let expected_to = Vec2::new(9.0, 8.0);
        assert_eq!(projectile.to, expected_to);

        let from = Vec2::new(3.0, 2.0);
        let expected_position = from + (expected_to - from) * 0.5;
        assert_eq!(projectile.position, expected_position);
    }

    #[test]
    fn populate_scene_interpolates_bug_positions_between_cells() {
        let mut simulation = new_simulation();
        let spawner = query::bug_spawners(simulation.world())
            .into_iter()
            .next()
            .expect("bug spawner available");

        simulation.queued_commands.push(Command::SpawnBug {
            spawner,
            color: BugColor::from_rgb(255, 0, 0),
            health: Health::new(5),
        });
        simulation.advance(Duration::ZERO);

        let step_duration = simulation.bug_step_duration();
        simulation.advance(step_duration);

        let (from, to) = simulation
            .last_frame_events()
            .iter()
            .find_map(|event| match event {
                Event::BugAdvanced { from, to, .. } => Some((*from, *to)),
                _ => None,
            })
            .expect("bug should advance after enough time elapsed");

        assert_ne!(from, to, "bug should move to a new cell");

        let partial_dt = if step_duration.is_zero() {
            Duration::ZERO
        } else {
            step_duration / 2
        };
        simulation.advance(partial_dt);

        let mut scene = make_scene();
        simulation.populate_scene(&mut scene);

        assert_eq!(scene.bugs.len(), 1);
        let bug = scene.bugs[0];
        let from_vec = Simulation::cell_center(from);
        let to_vec = Simulation::cell_center(to);
        let expected_progress = if step_duration.is_zero() {
            1.0
        } else {
            (partial_dt.as_secs_f32() / step_duration.as_secs_f32()).clamp(0.0, 1.0)
        };
        let expected_position = from_vec + (to_vec - from_vec) * expected_progress;

        assert!((bug.position - expected_position).length() <= f32::EPSILON);
    }

    #[test]
    fn interpolated_bug_position_returns_cell_center_without_motion() {
        let mut simulation = new_simulation();
        let spawner = query::bug_spawners(simulation.world())
            .into_iter()
            .next()
            .expect("bug spawner available");

        simulation.queued_commands.push(Command::SpawnBug {
            spawner,
            color: BugColor::from_rgb(64, 96, 128),
            health: Health::new(3),
        });
        simulation.advance(Duration::ZERO);

        let bug_view = query::bug_view(simulation.world());
        let bug = bug_view
            .iter()
            .next()
            .cloned()
            .expect("spawned bug available");

        let position = simulation.interpolated_bug_position_with_cell(bug.id, Some(bug.cell));
        assert_eq!(position, Simulation::cell_center(bug.cell));
    }

    fn enter_builder_mode(simulation: &mut Simulation) {
        simulation.handle_input(FrameInput {
            mode_toggle: true,
            ..FrameInput::default()
        });
        simulation.advance(Duration::ZERO);
    }

    fn squared_distance_to_center(cell: CellCoord, center: (u32, u32)) -> u64 {
        let dx = cell.column().abs_diff(center.0);
        let dy = cell.row().abs_diff(center.1);
        u64::from(dx) * u64::from(dx) + u64::from(dy) * u64::from(dy)
    }

    #[test]
    fn handle_input_toggles_mode_and_caches_cursor() {
        let mut simulation = new_simulation();
        let first_tile = TileSpacePosition::from_indices(1, 2);
        let first_world = Vec2::new(12.5, 24.0);

        simulation.handle_input(FrameInput {
            mode_toggle: true,
            cursor_world_space: Some(first_world),
            cursor_tile_space: Some(first_tile),
            confirm_action: false,
            remove_action: false,
            ..FrameInput::default()
        });

        assert_eq!(
            simulation.queued_commands,
            vec![Command::SetPlayMode {
                mode: PlayMode::Builder,
            }]
        );
        assert!(!simulation.pending_input.mode_toggle);
        assert_eq!(
            simulation.pending_input.cursor_world_space,
            Some(first_world)
        );
        assert_eq!(simulation.pending_input.cursor_tile_space, Some(first_tile));

        let second_tile = TileSpacePosition::from_indices(2, 1);
        let second_world = Vec2::new(48.0, 16.0);
        simulation.handle_input(FrameInput {
            mode_toggle: false,
            cursor_world_space: Some(second_world),
            cursor_tile_space: Some(second_tile),
            confirm_action: false,
            remove_action: false,
            ..FrameInput::default()
        });

        assert_eq!(
            simulation.queued_commands,
            vec![Command::SetPlayMode {
                mode: PlayMode::Builder,
            }]
        );
        assert_eq!(
            simulation.pending_input.cursor_world_space,
            Some(second_world)
        );
        assert_eq!(
            simulation.pending_input.cursor_tile_space,
            Some(second_tile)
        );
    }

    #[test]
    fn populate_scene_projects_cached_preview_in_builder_mode() {
        let mut simulation = new_simulation();
        let initial_tile = TileSpacePosition::from_indices(0, 1);
        simulation.handle_input(FrameInput {
            mode_toggle: true,
            cursor_world_space: Some(Vec2::new(16.0, 48.0)),
            cursor_tile_space: Some(initial_tile),
            confirm_action: false,
            remove_action: false,
            ..FrameInput::default()
        });

        simulation.advance(Duration::ZERO);
        assert!(simulation.queued_commands.is_empty());

        let preview_tile = TileSpacePosition::from_indices(3, 2);
        simulation.handle_input(FrameInput {
            mode_toggle: false,
            cursor_world_space: Some(Vec2::new(96.0, 64.0)),
            cursor_tile_space: Some(preview_tile),
            confirm_action: false,
            remove_action: false,
            ..FrameInput::default()
        });

        let mut scene = make_scene();
        simulation.populate_scene(&mut scene);

        assert_eq!(scene.play_mode, PlayMode::Builder);
        let expected_preview = simulation
            .builder_preview()
            .expect("builder preview available in builder mode");
        assert_eq!(
            scene.tower_preview,
            Some(TowerPreview::new(
                expected_preview.kind,
                expected_preview.region,
                expected_preview.placeable,
                expected_preview.rejection,
            ))
        );
        let footprint = Simulation::tower_footprint(simulation.selected_tower_kind());
        let expected_footprint = Vec2::new(
            footprint.width() as f32 / simulation.cells_per_tile as f32,
            footprint.height() as f32 / simulation.cells_per_tile as f32,
        );
        assert_eq!(scene.active_tower_footprint_tiles, Some(expected_footprint));
        assert!(scene.towers.is_empty());
        assert_eq!(scene.tower_feedback, simulation.tower_feedback());
    }

    #[test]
    fn advance_spawns_bug_after_interval() {
        let mut simulation = new_simulation();

        assert!(query::bug_view(simulation.world()).into_vec().is_empty());

        simulation.advance(Duration::from_millis(500));
        assert!(query::bug_view(simulation.world()).into_vec().is_empty());

        simulation.advance(Duration::from_millis(500));
        assert_eq!(query::bug_view(simulation.world()).into_vec().len(), 1);
    }

    #[test]
    fn builder_mode_pauses_spawning() {
        let mut simulation = new_simulation();

        simulation.handle_input(FrameInput {
            mode_toggle: true,
            ..FrameInput::default()
        });
        simulation.advance(Duration::ZERO);
        simulation.advance(Duration::from_secs(2));
        assert!(query::bug_view(simulation.world()).into_vec().is_empty());

        simulation.handle_input(FrameInput {
            mode_toggle: true,
            ..FrameInput::default()
        });
        simulation.advance(Duration::ZERO);
        simulation.advance(Duration::from_secs(1));

        assert_eq!(query::bug_view(simulation.world()).into_vec().len(), 1);
    }

    #[test]
    fn builder_preview_marks_region_unplaceable_when_occupied() {
        let mut simulation = new_simulation();
        enter_builder_mode(&mut simulation);

        let preview_tile = TileSpacePosition::from_indices(1, 1);
        let preview_world = Vec2::new(64.0, 64.0);

        simulation.handle_input(FrameInput {
            cursor_world_space: Some(preview_world),
            cursor_tile_space: Some(preview_tile),
            ..FrameInput::default()
        });
        simulation.advance(Duration::ZERO);

        let preview = simulation
            .builder_preview()
            .expect("builder preview available in builder mode");
        assert!(preview.placeable, "initial preview should be placeable");
        assert_eq!(preview.kind, TowerKind::Basic);
        let cells_per_tile = TileGridPresentation::DEFAULT_CELLS_PER_TILE;
        let expected_origin = CellCoord::new(
            TileGridPresentation::SIDE_BORDER_CELL_LAYERS.saturating_add(
                (preview_tile.column_in_tiles() * cells_per_tile as f32).round() as u32,
            ),
            TileGridPresentation::TOP_BORDER_CELL_LAYERS.saturating_add(
                (preview_tile.row_in_tiles() * cells_per_tile as f32).round() as u32,
            ),
        );
        assert_eq!(preview.origin, expected_origin);
        assert_eq!(
            preview.region,
            CellRect::from_origin_and_size(preview.origin, CellRectSize::new(4, 4))
        );

        simulation.handle_input(FrameInput {
            cursor_world_space: Some(preview_world),
            cursor_tile_space: Some(preview_tile),
            confirm_action: true,
            ..FrameInput::default()
        });
        simulation.advance(Duration::from_millis(16));
        assert_eq!(
            query::towers(simulation.world()).into_vec().len(),
            1,
            "tower placement should succeed"
        );

        simulation.handle_input(FrameInput {
            cursor_world_space: Some(preview_world),
            cursor_tile_space: Some(preview_tile),
            ..FrameInput::default()
        });
        simulation.advance(Duration::ZERO);
        let updated_preview = simulation
            .builder_preview()
            .expect("preview should remain available");
        assert!(
            !updated_preview.placeable,
            "occupied region should be marked unplaceable"
        );
    }

    #[test]
    fn placement_rejection_updates_preview_and_feedback() {
        let mut simulation = new_simulation();
        enter_builder_mode(&mut simulation);

        let preview_tile = TileSpacePosition::from_indices(1, 1);
        let preview_world = Vec2::new(64.0, 64.0);

        simulation.handle_input(FrameInput {
            cursor_world_space: Some(preview_world),
            cursor_tile_space: Some(preview_tile),
            ..FrameInput::default()
        });
        simulation.advance(Duration::ZERO);

        let origin = simulation
            .builder_preview()
            .expect("preview available")
            .origin;

        simulation.handle_input(FrameInput {
            cursor_world_space: Some(preview_world),
            cursor_tile_space: Some(preview_tile),
            confirm_action: true,
            ..FrameInput::default()
        });
        simulation.advance(Duration::from_millis(16));

        simulation.handle_input(FrameInput {
            cursor_world_space: Some(preview_world),
            cursor_tile_space: Some(preview_tile),
            ..FrameInput::default()
        });

        simulation.queued_commands.push(Command::PlaceTower {
            kind: TowerKind::Basic,
            origin,
        });
        simulation.advance(Duration::ZERO);

        let preview = simulation
            .builder_preview()
            .expect("preview should be available in builder mode");
        assert_eq!(preview.rejection, Some(PlacementError::Occupied));
        assert!(!preview.placeable);

        let mut scene = make_scene();
        simulation.populate_scene(&mut scene);
        assert_eq!(
            scene.tower_feedback,
            Some(TowerInteractionFeedback::PlacementRejected {
                kind: TowerKind::Basic,
                origin: preview.origin,
                reason: PlacementError::Occupied,
            })
        );
    }

    #[test]
    fn scene_reflects_tower_removal() {
        let mut simulation = new_simulation();
        enter_builder_mode(&mut simulation);

        let preview_tile = TileSpacePosition::from_indices(0, 0);
        let preview_world = Vec2::new(16.0, 16.0);

        simulation.handle_input(FrameInput {
            cursor_world_space: Some(preview_world),
            cursor_tile_space: Some(preview_tile),
            confirm_action: true,
            ..FrameInput::default()
        });
        simulation.advance(Duration::from_millis(16));

        assert_eq!(query::towers(simulation.world()).into_vec().len(), 1);

        simulation.handle_input(FrameInput {
            cursor_world_space: Some(preview_world),
            cursor_tile_space: Some(preview_tile),
            remove_action: true,
            ..FrameInput::default()
        });
        simulation.advance(Duration::from_millis(16));

        assert!(query::towers(simulation.world()).into_vec().is_empty());

        let mut scene = make_scene();
        simulation.populate_scene(&mut scene);
        assert!(scene.towers.is_empty());
        assert!(scene.tower_feedback.is_none());
    }

    #[test]
    fn removal_rejection_surfaces_feedback() {
        let mut simulation = new_simulation();
        enter_builder_mode(&mut simulation);

        simulation.queued_commands.push(Command::RemoveTower {
            tower: TowerId::new(42),
        });
        simulation.advance(Duration::ZERO);

        let mut scene = make_scene();
        simulation.populate_scene(&mut scene);
        let expected_feedback = TowerInteractionFeedback::RemovalRejected {
            tower: TowerId::new(42),
            reason: RemovalError::MissingTower,
        };
        assert_eq!(simulation.tower_feedback(), Some(expected_feedback));
        assert_eq!(scene.tower_feedback, Some(expected_feedback));
    }

    #[test]
    fn populate_scene_marks_hovered_tower_in_attack_mode() {
        let mut simulation = new_simulation();
        enter_builder_mode(&mut simulation);

        let preview_tile = TileSpacePosition::from_indices(0, 0);
        let preview_world = Vec2::new(16.0, 16.0);

        simulation.handle_input(FrameInput {
            cursor_world_space: Some(preview_world),
            cursor_tile_space: Some(preview_tile),
            confirm_action: true,
            ..FrameInput::default()
        });
        simulation.advance(Duration::from_millis(16));

        let tower_view = query::towers(simulation.world());
        let tower_snapshot = tower_view.iter().next().expect("tower should be placed");

        simulation.handle_input(FrameInput {
            mode_toggle: true,
            ..FrameInput::default()
        });
        simulation.advance(Duration::ZERO);
        assert_eq!(query::play_mode(simulation.world()), PlayMode::Attack);

        simulation.handle_input(FrameInput {
            cursor_world_space: Some(preview_world),
            cursor_tile_space: Some(preview_tile),
            ..FrameInput::default()
        });

        let mut scene = make_scene();
        simulation.populate_scene(&mut scene);

        assert_eq!(scene.hovered_tower, Some(tower_snapshot.id));
        assert_eq!(scene.play_mode, PlayMode::Attack);
    }

    #[test]
    fn hovered_tower_tracks_cursor_cell_without_offset() {
        let mut simulation = new_simulation();
        enter_builder_mode(&mut simulation);

        let placement_tile = TileSpacePosition::from_indices(0, 0);
        let placement_world = Vec2::new(16.0, 16.0);

        simulation.handle_input(FrameInput {
            cursor_world_space: Some(placement_world),
            cursor_tile_space: Some(placement_tile),
            confirm_action: true,
            ..FrameInput::default()
        });
        simulation.advance(Duration::from_millis(16));

        let tower_view = query::towers(simulation.world());
        let tower_snapshot = tower_view.iter().next().expect("tower should be placed");

        simulation.handle_input(FrameInput {
            mode_toggle: true,
            ..FrameInput::default()
        });
        simulation.advance(Duration::ZERO);
        assert_eq!(query::play_mode(simulation.world()), PlayMode::Attack);

        let tile_grid = query::tile_grid(simulation.world());
        let cells_per_tile = simulation.cells_per_tile.max(1);
        let cell_length = tile_grid.tile_length() / cells_per_tile as f32;
        let tile_extent = tile_grid.tile_length();
        let grid_presentation = TileGridPresentation::new(
            tile_grid.columns().get(),
            tile_grid.rows().get(),
            tile_grid.tile_length(),
            cells_per_tile,
            Color::from_rgb_u8(0, 0, 0),
        )
        .expect("valid grid dimensions");
        let footprint = Vec2::splat(1.0);

        let mut scene = make_scene();

        let inside_positions = [
            Vec2::new(0.25 * cell_length, 0.25 * cell_length),
            Vec2::new(tile_extent - 0.25 * cell_length, 0.25 * cell_length),
            Vec2::new(0.25 * cell_length, tile_extent - 0.25 * cell_length),
            Vec2::new(
                tile_extent - 0.25 * cell_length,
                tile_extent - 0.25 * cell_length,
            ),
        ];
        for position in inside_positions {
            let tile_position = grid_presentation
                .snap_world_to_tile(position, footprint)
                .expect("position inside grid");
            simulation.handle_input(FrameInput {
                cursor_world_space: Some(position),
                cursor_tile_space: Some(tile_position),
                ..FrameInput::default()
            });
            simulation.populate_scene(&mut scene);
            assert_eq!(scene.hovered_tower, Some(tower_snapshot.id));
        }

        let outside_positions = [
            Vec2::new(tile_extent + 0.5 * cell_length, tile_extent * 0.5),
            Vec2::new(tile_extent * 0.5, tile_extent + 0.5 * cell_length),
            Vec2::new(tile_extent + cell_length, tile_extent + cell_length),
        ];
        for position in outside_positions {
            let tile_position = grid_presentation
                .snap_world_to_tile(position, footprint)
                .expect("position inside grid bounds");
            simulation.handle_input(FrameInput {
                cursor_world_space: Some(position),
                cursor_tile_space: Some(tile_position),
                ..FrameInput::default()
            });
            simulation.populate_scene(&mut scene);
            assert!(scene.hovered_tower.is_none());
        }

        simulation.handle_input(FrameInput {
            cursor_world_space: Some(Vec2::ZERO),
            cursor_tile_space: None,
            ..FrameInput::default()
        });
        simulation.populate_scene(&mut scene);
        assert!(scene.hovered_tower.is_none());
    }

    #[test]
    fn tower_targets_follow_play_mode_transitions() {
        let mut simulation = new_simulation();
        let spawner = query::bug_spawners(simulation.world())
            .into_iter()
            .next()
            .expect("at least one bug spawner is configured");

        simulation.queued_commands.push(Command::SetPlayMode {
            mode: PlayMode::Builder,
        });
        simulation.advance(Duration::ZERO);

        let placement_tile = TileSpacePosition::from_indices(1, 1);
        let origin = simulation.tile_position_to_cell(placement_tile);
        simulation.queued_commands.push(Command::PlaceTower {
            kind: TowerKind::Basic,
            origin,
        });
        simulation.advance(Duration::ZERO);

        simulation.queued_commands.push(Command::SetPlayMode {
            mode: PlayMode::Attack,
        });
        simulation.advance(Duration::ZERO);

        simulation.queued_commands.push(Command::SpawnBug {
            spawner,
            color: BugColor::from_rgb(255, 0, 0),
            health: Health::new(3),
        });
        simulation.advance(Duration::ZERO);

        assert!(
            !simulation.current_targets().is_empty(),
            "attack mode should populate tower targets"
        );
        let initial_target = simulation.current_targets()[0];

        let mut scene = make_scene();
        simulation.populate_scene(&mut scene);
        assert_eq!(scene.tower_targets.len(), 1);
        let new_beam = scene.tower_targets[0];
        assert_eq!(new_beam.tower, initial_target.tower);
        let beam = scene.tower_targets[0];
        assert_eq!(beam.tower, initial_target.tower);
        assert_eq!(beam.bug, initial_target.bug);
        assert_eq!(
            beam.from,
            Vec2::new(
                initial_target.tower_center_cells.column(),
                initial_target.tower_center_cells.row(),
            )
        );
        assert_eq!(
            beam.to,
            Vec2::new(
                initial_target.bug_center_cells.column(),
                initial_target.bug_center_cells.row(),
            )
        );

        simulation.queued_commands.push(Command::SetPlayMode {
            mode: PlayMode::Builder,
        });
        simulation.advance(Duration::ZERO);

        assert!(
            simulation.current_targets().is_empty(),
            "builder mode should clear cached tower targets"
        );

        simulation.populate_scene(&mut scene);
        assert!(scene.tower_targets.is_empty());

        simulation.queued_commands.push(Command::SetPlayMode {
            mode: PlayMode::Attack,
        });
        simulation.queued_commands.push(Command::SpawnBug {
            spawner,
            color: BugColor::from_rgb(255, 0, 0),
            health: Health::new(3),
        });
        simulation.advance(Duration::ZERO);

        assert!(
            !simulation.current_targets().is_empty(),
            "targets should repopulate after returning to attack mode"
        );
        assert_eq!(simulation.current_targets()[0].tower, initial_target.tower);

        simulation.populate_scene(&mut scene);
        assert_eq!(scene.tower_targets.len(), 1);
    }

    #[test]
    fn equidistant_bugs_select_smallest_id_each_tick() {
        let mut simulation = new_simulation();

        simulation.queued_commands.push(Command::SetPlayMode {
            mode: PlayMode::Builder,
        });
        simulation.advance(Duration::ZERO);

        let placement_tile = TileSpacePosition::from_indices(1, 1);
        let origin = simulation.tile_position_to_cell(placement_tile);
        simulation.queued_commands.push(Command::PlaceTower {
            kind: TowerKind::Basic,
            origin,
        });
        simulation.advance(Duration::ZERO);

        simulation.queued_commands.push(Command::SetPlayMode {
            mode: PlayMode::Attack,
        });
        simulation.advance(Duration::ZERO);

        let tower_snapshot = query::towers(simulation.world())
            .into_vec()
            .into_iter()
            .next()
            .expect("tower placement succeeded");
        let tower_region = tower_snapshot.region;
        let tower_center = (
            tower_region.origin().column() + tower_region.size().width() / 2,
            tower_region.origin().row() + tower_region.size().height() / 2,
        );

        let spawners = query::bug_spawners(simulation.world());
        let mut pair = None;
        for (index, first) in spawners.iter().enumerate() {
            let first_distance = squared_distance_to_center(*first, tower_center);
            for second in spawners.iter().skip(index + 1) {
                if squared_distance_to_center(*second, tower_center) == first_distance {
                    pair = Some((*first, *second));
                    break;
                }
            }
            if pair.is_some() {
                break;
            }
        }

        let (first_spawner, second_spawner) =
            pair.expect("expected at least one pair of equidistant spawners");

        simulation.queued_commands.push(Command::SpawnBug {
            spawner: first_spawner,
            color: BugColor::from_rgb(255, 0, 0),
            health: Health::new(3),
        });
        simulation.queued_commands.push(Command::SpawnBug {
            spawner: second_spawner,
            color: BugColor::from_rgb(0, 255, 0),
            health: Health::new(3),
        });
        simulation.advance(Duration::ZERO);

        let expected_bug = query::bug_view(simulation.world())
            .iter()
            .map(|bug| bug.id)
            .min()
            .expect("two bugs should exist");

        assert!(
            !simulation.current_targets().is_empty(),
            "tower targeting should select a bug"
        );
        assert_eq!(simulation.current_targets()[0].bug, expected_bug);

        let mut scene = make_scene();
        simulation.populate_scene(&mut scene);
        assert_eq!(scene.tower_targets.len(), 1);
        assert_eq!(scene.tower_targets[0].bug, expected_bug);

        for _ in 0..3 {
            simulation.advance(Duration::from_millis(32));
            assert!(
                !simulation.current_targets().is_empty(),
                "tower targeting should remain stable"
            );
            assert_eq!(simulation.current_targets()[0].bug, expected_bug);

            simulation.populate_scene(&mut scene);
            assert_eq!(scene.tower_targets.len(), 1);
            assert_eq!(scene.tower_targets[0].bug, expected_bug);
        }
    }

    #[test]
    fn tower_combat_queues_fire_command_when_ready() {
        let mut simulation = new_simulation();
        let spawner = query::bug_spawners(simulation.world())
            .into_iter()
            .next()
            .expect("at least one bug spawner is configured");

        simulation.queued_commands.push(Command::SetPlayMode {
            mode: PlayMode::Builder,
        });
        simulation.advance(Duration::ZERO);

        let placement_tile = TileSpacePosition::from_indices(1, 1);
        let origin = simulation.tile_position_to_cell(placement_tile);
        simulation.queued_commands.push(Command::PlaceTower {
            kind: TowerKind::Basic,
            origin,
        });
        simulation.advance(Duration::ZERO);

        simulation.queued_commands.push(Command::SetPlayMode {
            mode: PlayMode::Attack,
        });
        simulation.advance(Duration::ZERO);

        simulation.queued_commands.push(Command::SpawnBug {
            spawner,
            color: BugColor::from_rgb(200, 120, 80),
            health: Health::new(3),
        });
        simulation.advance(Duration::ZERO);

        assert!(
            simulation
                .queued_commands()
                .iter()
                .any(|command| matches!(command, Command::FireProjectile { .. })),
            "tower combat should queue a firing command when a target is ready",
        );
    }

    #[test]
    fn tower_combat_respects_cooldown_and_caches_projectiles() {
        let mut simulation = new_simulation();
        let spawner = query::bug_spawners(simulation.world())
            .into_iter()
            .next()
            .expect("at least one bug spawner is configured");

        simulation.queued_commands.push(Command::SetPlayMode {
            mode: PlayMode::Builder,
        });
        simulation.advance(Duration::ZERO);

        let placement_tile = TileSpacePosition::from_indices(1, 1);
        let origin = simulation.tile_position_to_cell(placement_tile);
        simulation.queued_commands.push(Command::PlaceTower {
            kind: TowerKind::Basic,
            origin,
        });
        simulation.advance(Duration::ZERO);

        simulation.queued_commands.push(Command::SetPlayMode {
            mode: PlayMode::Attack,
        });
        simulation.advance(Duration::ZERO);

        simulation.queued_commands.push(Command::SpawnBug {
            spawner,
            color: BugColor::from_rgb(210, 160, 90),
            health: Health::new(3),
        });
        simulation.advance(Duration::ZERO);

        assert!(
            simulation
                .queued_commands()
                .iter()
                .any(|command| matches!(command, Command::FireProjectile { .. })),
            "initial firing command should be queued",
        );

        simulation.advance(Duration::ZERO);

        assert!(
            !simulation
                .queued_commands()
                .iter()
                .any(|command| matches!(command, Command::FireProjectile { .. })),
            "cooldown should prevent immediate refire",
        );

        let snapshot = simulation
            .tower_cooldowns()
            .iter()
            .next()
            .copied()
            .expect("cooldown snapshot should exist after firing");
        assert!(!snapshot.ready_in.is_zero());
        assert_eq!(simulation.tower_cooldowns().iter().count(), 1);

        assert!(
            !simulation.projectiles().is_empty(),
            "projectile snapshots should be cached after firing",
        );

        simulation.queued_commands.push(Command::SetPlayMode {
            mode: PlayMode::Builder,
        });
        simulation.advance(Duration::ZERO);

        assert!(simulation.projectiles().is_empty());
        assert_eq!(simulation.tower_cooldowns().iter().count(), 0);
        let no_pending_fire = simulation
            .queued_commands()
            .iter()
            .all(|command| !matches!(command, Command::FireProjectile { .. }));
        assert!(no_pending_fire);
    }

    #[test]
    fn confirm_emits_tower_placed_event() {
        let mut simulation = new_simulation();
        enter_builder_mode(&mut simulation);

        let preview_tile = TileSpacePosition::from_indices(0, 0);
        let preview_world = Vec2::new(16.0, 16.0);

        simulation.handle_input(FrameInput {
            cursor_world_space: Some(preview_world),
            cursor_tile_space: Some(preview_tile),
            confirm_action: true,
            ..FrameInput::default()
        });
        simulation.advance(Duration::from_millis(16));

        assert!(
            simulation
                .last_frame_events()
                .iter()
                .any(|event| matches!(event, Event::TowerPlaced { .. })),
            "confirming placement should emit TowerPlaced"
        );
    }
}<|MERGE_RESOLUTION|>--- conflicted
+++ resolved
@@ -176,15 +176,12 @@
     /// Requests that the renderer either synchronise presentation with the display refresh rate or run uncapped.
     #[arg(long, value_enum, value_name = "on|off")]
     vsync: Option<VsyncMode>,
-<<<<<<< HEAD
     /// Restores the provided layout snapshot before the first frame renders.
     #[arg(long, value_name = "LAYOUT")]
     layout: Option<String>,
-=======
     /// Controls whether per-second frame timing metrics are printed to stdout.
     #[arg(long = "show-fps", value_enum, value_name = "on|off", default_value_t = Toggle::Off)]
     show_fps: Toggle,
->>>>>>> d3d0603d
 }
 
 /// CLI argument controlling whether vertical sync is requested from the rendering backend.
