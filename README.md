--- conflicted
+++ resolved
@@ -27,11 +27,8 @@
 | `--bug-step-ms MILLISECONDS` | Sets how long each bug waits before taking another step. Accepts values from `1` to `60_000`. | `250` |
 | `--bug-spawn-interval-ms MILLISECONDS` | Controls the interval between automatic spawns while in attack mode. Accepts values from `1` to `60_000`. | `1_000` |
 | `--vsync on\|off` | Requests enabling (`on`) or disabling (`off`) vertical sync. | Platform default |
-<<<<<<< HEAD
 | `--layout LAYOUT` | Restores a serialized tower layout before launching the renderer. | None |
-=======
 | `--show-fps on\|off` | Prints per-second frame timing metrics to stdout when set to `on`. | `off` |
->>>>>>> d3d0603d
 
 ## Configuring the grid size
 
@@ -90,10 +87,6 @@
 ```bash
 cargo run --bin maze-defence -- --vsync off
 ```
-
-<<<<<<< HEAD
-## Serialising layouts
-=======
 ## Displaying frame timing metrics
 
 Enable `--show-fps on` to log per-second frame timing breakdowns to the terminal. This keeps the output silent by default while still making it easy to monitor simulation and rendering performance when needed:
@@ -103,7 +96,6 @@
 ```
 
 ## Sharing layouts via the clipboard
->>>>>>> d3d0603d
 
 * Provide a layout string with `--layout` to rebuild the maze before the first frame renders. The simulation validates the
   payload, rebuilds the maze, and propagates any structural mismatches as a CLI error. 【F:adapters/cli/src/main.rs†L114-L119】【F:adapters/cli/src/main.rs†L340-L372】
